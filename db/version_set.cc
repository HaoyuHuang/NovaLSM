--- conflicted
+++ resolved
@@ -215,10 +215,7 @@
         const InternalKeyComparator icmp_;
         const std::vector<FileMetaData *> *const flist_;
         uint32_t index_;
-<<<<<<< HEAD
-=======
         ScanStats *scan_stats_ = nullptr;
->>>>>>> a5dcdb51
         bool seeked_ = false;
 
         // Backing store for value().  Holds the file number and size.
