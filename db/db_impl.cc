// Copyright (c) 2011 The LevelDB Authors. All rights reserved.
// Use of this source code is governed by a BSD-style license that can be
// found in the LICENSE file. See the AUTHORS file for names of contributors.

#include "db/db_impl.h"

#include <stdint.h>
#include <stdio.h>

#include <algorithm>
#include <atomic>
#include <set>
#include <string>
#include <vector>
#include <list>
#include <fmt/core.h>

#include "db/builder.h"
#include "db/db_iter.h"
#include "db/dbformat.h"
#include "db/filename.h"
#include "db/log_reader.h"
#include "leveldb/log_writer.h"
#include "db/memtable.h"
#include "db/table_cache.h"
#include "db/version_set.h"
#include "db/write_batch_internal.h"
#include "leveldb/db.h"
#include "leveldb/env.h"
#include "leveldb/status.h"
#include "leveldb/table.h"
#include "leveldb/table_builder.h"
#include "port/port.h"
#include "table/block.h"
#include "table/merger.h"
#include "table/two_level_iterator.h"
#include "util/coding.h"
#include "util/logging.h"
#include "util/mutexlock.h"
#include "subrange_manager.h"
#include "compaction.h"
#include "ltc/storage_selector.h"

namespace leveldb {
    namespace {
        uint64_t time_diff(timeval t1, timeval t2) {
            return (t2.tv_sec - t1.tv_sec) * 1000000 +
                   (t2.tv_usec - t1.tv_usec);
        }
    }

    const int kNumNonTableCacheFiles = 10;

// Information kept for every waiting writer
    struct DBImpl::Writer {
        explicit Writer(port::Mutex *mu)
                : batch(nullptr), sync(false), done(false), cv(mu) {}

        Status status;
        WriteBatch *batch;
        bool sync;
        bool done;
        port::CondVar cv;
    };

// Fix user-supplied options to be reasonable
    template<class T, class V>
    static void ClipToRange(T *ptr, V minvalue, V maxvalue) {
        if (static_cast<V>(*ptr) > maxvalue) *ptr = maxvalue;
        if (static_cast<V>(*ptr) < minvalue) *ptr = minvalue;
    }

    Options SanitizeOptions(const std::string &dbname,
                            const InternalKeyComparator *icmp,
                            const InternalFilterPolicy *ipolicy,
                            const Options &src) {
        Options result = src;
        result.comparator = icmp;
        result.filter_policy = (src.filter_policy != nullptr) ? ipolicy
                                                              : nullptr;
        ClipToRange(&result.max_open_files, 64 + kNumNonTableCacheFiles, 50000);
        ClipToRange(&result.write_buffer_size, 64 << 10, 1 << 30);
        ClipToRange(&result.max_file_size, 1 << 20, 1 << 30);
        ClipToRange(&result.block_size, 1 << 10, 4 << 20);
        if (result.info_log == nullptr) {
            // Open a log file in the same directory as the db
            src.env->CreateDir(dbname);  // In case it does not exist
            src.env->RenameFile(InfoLogFileName(dbname),
                                OldInfoLogFileName(dbname));
            Status s = src.env->NewLogger(InfoLogFileName(dbname),
                                          &result.info_log);
            if (!s.ok()) {
                // No place suitable for logging
                result.info_log = nullptr;
            }
        }
        return result;
    }

    static int TableCacheSize(const Options &sanitized_options) {
        // Reserve ten files or so for other uses and give the rest to TableCache.
        return sanitized_options.max_open_files - kNumNonTableCacheFiles;
    }

    DBImpl::DBImpl(const Options &raw_options, const std::string &dbname)
            : env_(raw_options.env),
              internal_comparator_(raw_options.comparator),
              internal_filter_policy_(raw_options.filter_policy),
              options_(SanitizeOptions(dbname, &internal_comparator_,
                                       &internal_filter_policy_, raw_options)),
              owns_info_log_(options_.info_log != raw_options.info_log),
              owns_cache_(options_.block_cache != raw_options.block_cache),
              dbname_(dbname),
              db_profiler_(new DBProfiler(raw_options.enable_tracing,
                                          raw_options.trace_file_path)),
              table_cache_(new TableCache(dbname_, options_,
                                          TableCacheSize(options_),
                                          db_profiler_)),
              db_lock_(nullptr),
              shutting_down_(false),
              seed_(0),
              manual_compaction_(nullptr),
              versions_(new VersionSet(dbname_, &options_, table_cache_,
                                       &internal_comparator_)),
              bg_compaction_threads_(raw_options.bg_compaction_threads),
              bg_flush_memtable_threads_(raw_options.bg_flush_memtable_threads),
              reorg_thread_(raw_options.reorg_thread),
              compaction_coordinator_thread_(
                      raw_options.compaction_coordinator_thread),
              memtable_available_signal_(&range_lock_),
              l0_stop_write_signal_(&l0_stop_write_mutex_),
              user_comparator_(raw_options.comparator) {
        memtable_id_seq_ = 100;
        start_compaction_ = false;
        if (options_.enable_lookup_index) {
            lookup_index_ = new LookupIndex(
                    options_.upper_key - options_.lower_key);
            for (int i = 0; i < options_.upper_key - options_.lower_key; i++) {
                lookup_index_->Insert(Slice(), i, 0);
            }
        }
        uint32_t sid;
        nova::ParseDBIndexFromDBName(dbname_, &sid, &dbid_);
    }

    DBImpl::~DBImpl() {
        // Wait for background work to finish.
        if (db_lock_ != nullptr) {
            env_->UnlockFile(db_lock_);
        }

        delete versions_;
        delete table_cache_;

        if (owns_info_log_) {
            delete options_.info_log;
        }
        if (owns_cache_) {
            delete options_.block_cache;
        }
    }

    void DBImpl::EvictFileFromCache(uint64_t file_number) {
        table_cache_->Evict(file_number, false);
    }

    void DBImpl::DeleteObsoleteVersions(leveldb::EnvBGThread *bg_thread) {
        mutex_.AssertHeld();
        versions_->DeleteObsoleteVersions();
    }

    void DBImpl::ObtainLookupIndexEdits(leveldb::CompactionState *state,
                                        std::unordered_map<uint32_t, leveldb::MemTableL0FilesEdit> *memtableid_l0fns) {
        auto c = state->compaction;
        if (c->level() != 0) {
            return;
        }
        if (c->target_level() == 0) {
            // Merge wide L0 SSTables.
            // For each table Id: remove the input file. add all output files.
            for (int i = 0; i < c->inputs_[0].size(); i++) {
                auto f = c->inputs_[0][i];
                for (auto memtableid : f->memtable_ids) {
                    (*memtableid_l0fns)[memtableid].remove_fns.insert(
                            f->number);
                    for (const auto &out : state->outputs) {
                        (*memtableid_l0fns)[memtableid].add_fns.insert(
                                out.number);
                    }
                }
            }

            // for each output, add input memtableids to its memtableids.
            for (FileMetaData &out : state->outputs) {
                for (int i = 0; i < c->inputs_[0].size(); i++) {
                    auto input = c->inputs_[0][i];
                    out.memtable_ids.insert(input->memtable_ids.begin(),
                                            input->memtable_ids.end());
                }
            }
        }
        if (c->target_level() == 1) {
            // Compact L0 SSTables to L1.
            for (int i = 0; i < c->inputs_[0].size(); i++) {
                auto f = c->inputs_[0][i];
                NOVA_ASSERT(f->memtable_ids.size() > 0);
                for (auto memtableid : f->memtable_ids) {
                    NOVA_ASSERT(memtableid < MAX_LIVE_MEMTABLES);
                    (*memtableid_l0fns)[memtableid].remove_fns.insert(
                            f->number);
                }
            }
        }
        if (c->target_level() == 0 || c->target_level() == 1) {
            for (int i = 0; i < c->inputs_[1].size(); i++) {
                auto f = c->inputs_[1][i];
                if (f->memtable_ids.empty()) {
                    continue;
                }
                for (auto memtableid : f->memtable_ids) {
                    NOVA_ASSERT(memtableid < MAX_LIVE_MEMTABLES);
                    (*memtableid_l0fns)[memtableid].remove_fns.insert(
                            f->number);
                }
            }
        }
    }

    void
    DBImpl::UpdateLookupIndex(uint32_t version_id,
                              const std::unordered_map<uint32_t, MemTableL0FilesEdit> &edits) {
        for (const auto &it : edits) {
            NOVA_LOG(rdmaio::DEBUG)
                << fmt::format("update table locator mid:{} {}", it.first,
                               it.second.DebugString());
            versions_->mid_table_mapping_[it.first]->UpdateL0Files(version_id,
                                                                   it.second);
        }
    }

    void DBImpl::DeleteFiles(EnvBGThread *bg_thread,
                             std::vector<std::string> &files_to_delete,
                             std::unordered_map<uint32_t, std::vector<SSTableStoCFilePair>> &server_pairs) {
        // While deleting all files unblock other threads. All files being deleted
        // have unique names which will not collide with newly created files and
        // are therefore safe to delete while allowing other threads to proceed.
        for (const std::string &filename : files_to_delete) {
            env_->DeleteFile(dbname_ + "/" + filename);
        }
        for (auto &it : server_pairs) {
            bg_thread->stoc_client()->InitiateDeleteTables(it.first,
                                                           it.second);
            for (auto &tble : it.second) {
                NOVA_LOG(rdmaio::DEBUG)
                    << fmt::format("Delete File {} {}", tble.stoc_file_id,
                                   tble.sstable_name);
            }
        }
    }

    void DBImpl::ObtainObsoleteFiles(EnvBGThread *bg_thread,
                                     std::vector<std::string> *files_to_delete,
                                     std::unordered_map<uint32_t, std::vector<SSTableStoCFilePair>> *server_pairs,
                                     uint32_t compacting_version_id) {
        mutex_.AssertHeld();
        if (!bg_error_.ok()) {
            // After a background error, we don't know whether a new version may
            // or may not have been committed, so we cannot safely garbage collect.
            return;
        }
        // Make a set of all of the live files
        std::set<uint64_t> live;
        versions_->AddLiveFiles(&live, compacting_version_id);
        auto it = compacted_tables_.begin();
        uint32_t success = 0;
        while (it != compacted_tables_.end()) {
            uint64_t fn = it->first;
            FileMetaData &meta = it->second;
            if (live.find(fn) != live.end()) {
                // Do not remove if it is still alive.
                it++;
                continue;
            }
            table_cache_->Evict(meta.number, false);
            // Delete data files.
            auto handles = meta.data_block_group_handles;
            for (int i = 0; i < handles.size(); i++) {
                SSTableStoCFilePair pair = {};
                pair.sstable_name = TableFileName(dbname_, meta.number, false);
                pair.stoc_file_id = handles[i].stoc_file_id;
                (*server_pairs)[handles[i].server_id].push_back(pair);
            }
            files_to_delete->push_back(
                    TableFileName(dbname_, meta.number, false));
            // Delete metadata file.
            {
                auto &it = (*server_pairs)[meta.meta_block_handle.server_id];
                bool found = false;
                for (auto &stoc_block_handle : it) {
                    if (stoc_block_handle.stoc_file_id ==
                        meta.meta_block_handle.stoc_file_id ||
                        meta.meta_block_handle.stoc_file_id == 0) {
                        found = true;
                        break;
                    }
                }
                if (!found) {
                    SSTableStoCFilePair pair = {};
                    pair.sstable_name = TableFileName(dbname_, meta.number,
                                                      true);
                    pair.stoc_file_id = meta.meta_block_handle.stoc_file_id;
                    it.push_back(pair);
                }
            }
            success += 1;
            it = compacted_tables_.erase(it);
        }
<<<<<<< HEAD
        if (success) {
            NOVA_LOG(rdmaio::INFO)
                << fmt::format("Delete files. Success:{} Failed:{}", success,
                               compacted_tables_.size());
        }
=======
        NOVA_LOG(rdmaio::INFO)
            << fmt::format("Delete files. Success:{} Failed:{}", success,
                           compacted_tables_.size());
>>>>>>> a5dcdb51
    }

    DBImpl::NovaCCRecoveryThread::NovaCCRecoveryThread(
            uint32_t client_id,
            std::vector<leveldb::MemTable *> memtables,
            MemManager *mem_manager)
            : client_id_(client_id), memtables_(memtables),
              mem_manager_(mem_manager) {
        sem_init(&sem_, 0, 0);
    }

    void DBImpl::NovaCCRecoveryThread::Recover() {
        sem_wait(&sem_);
        if (log_replicas_.empty()) {
            return;
        }
        NOVA_LOG(rdmaio::INFO)
            << fmt::format("t{}: started memtables:{}", client_id_,
                           log_replicas_.size());
        timeval start{};
        gettimeofday(&start, nullptr);

        timeval new_memtable_end{};
        gettimeofday(&new_memtable_end, nullptr);
        new_memtable_time = time_diff(start, new_memtable_end);

        for (int i = 0; i < log_replicas_.size(); i++) {
            char *buf = log_replicas_[i];
            leveldb::MemTable *memtable = memtables_[i];

            leveldb::LevelDBLogRecord record;
            uint32_t record_size = nova::DecodeLogRecord(buf, &record);
            while (record_size != 0) {
                memtable->Add(record.sequence_number,
                              leveldb::ValueType::kTypeValue, record.key,
                              record.value);
                recovered_log_records += 1;
                buf += record_size;
                record_size = nova::DecodeLogRecord(buf, &record);
                max_sequence_number = std::max(max_sequence_number,
                                               record.sequence_number);
            }
        }
        NOVA_ASSERT(memtables_.size() == log_replicas_.size());

        timeval end{};
        gettimeofday(&end, nullptr);
        recovery_time = time_diff(start, end);
    }

    Status DBImpl::Recover() {
        timeval start = {};
        gettimeofday(&start, nullptr);
        uint32_t stoc_id = options_.manifest_stoc_id;
        std::string manifest = DescriptorFileName(dbname_, 0);
        auto client = reinterpret_cast<StoCBlockClient *> (options_.stoc_client);
        uint32_t scid = options_.mem_manager->slabclassid(0,
                                                          nova::NovaConfig::config->max_stoc_file_size);
        char *buf = options_.mem_manager->ItemAlloc(0, scid);
        StoCBlockHandle handle = {};
        handle.server_id = stoc_id;
        handle.stoc_file_id = 0;
        handle.offset = 0;
        handle.size = nova::NovaConfig::config->max_stoc_file_size;

        NOVA_LOG(rdmaio::INFO) << fmt::format(
                    "Recover the latest verion from manifest file {} at StoC-{}",
                    manifest, stoc_id);
        client->InitiateReadDataBlock(handle, 0,
                                      nova::NovaConfig::config->max_stoc_file_size,
                                      buf,
                                      nova::NovaConfig::config->max_stoc_file_size,
                                      manifest, false);
        client->Wait();
        std::unordered_map<std::string, uint64_t> logfile_buf;
//        rdma::CCFragment *frag = rdma::NovaConfig::config->db_fragment[dbid_];
//        if (!frag->log_replica_stoc_ids.empty()) {
//            uint32_t stoc_server_id = rdma::NovaConfig::config->stoc_servers[frag->log_replica_stoc_ids[0]].server_id;
//            RDMA_LOG(rdmaio::INFO) << fmt::format(
//                        "Recover the latest memtables from log files at StoC-{}",
//                        stoc_server_id);
//            client->InitiateQueryLogFile(stoc_server_id,
//                                         rdma::NovaConfig::config->my_server_id,
//                                         dbid_, &logfile_buf);
//            client->Wait();
//        }
        for (auto &it : logfile_buf) {
            NOVA_LOG(rdmaio::INFO)
                << fmt::format("log file {}:{}", it.first, it.second);
        }
        // Recover log records.
        std::vector<SubRange> subrange_edits;
        NOVA_ASSERT(versions_->Recover(
                Slice(buf, nova::NovaConfig::config->max_stoc_file_size),
                &subrange_edits).ok());
        NOVA_LOG(rdmaio::INFO)
            << fmt::format("Recovered Version: {}",
                           versions_->current()->DebugString());
        NOVA_LOG(rdmaio::INFO)
            << fmt::format("Recovered lsn:{} lfn:{}", versions_->last_sequence_,
                           versions_->NextFileNumber());
        versions_->last_sequence_.fetch_add(1);

        // Inform all StoCs of the mapping between a file and stoc file id.
        const std::vector<std::vector<FileMetaData *>> &files = versions_->current()->files_;
        std::unordered_map<uint32_t, std::unordered_map<std::string, uint32_t>> stoc_fn_stocfileid;
        for (int level = 0; level < options_.level; level++) {
            for (int i = 0; i < files[level].size(); i++) {
                auto meta = files[level][i];
                std::string metafilename = TableFileName(dbname_, meta->number,
                                                         true);
                std::string filename = TableFileName(dbname_, meta->number,
                                                     false);
                auto meta_handle = meta->meta_block_handle;
                stoc_fn_stocfileid[meta_handle.server_id][metafilename] = meta_handle.stoc_file_id;
                for (auto &data_block : meta->data_block_group_handles) {
                    stoc_fn_stocfileid[data_block.server_id][filename] = data_block.stoc_file_id;
                }
            }
        }

        NOVA_LOG(rdmaio::INFO)
            << fmt::format("Recover Start Install FileStoCFile mapping size:{}",
                           stoc_fn_stocfileid.size());
        for (const auto &mapping : stoc_fn_stocfileid) {
            NOVA_LOG(rdmaio::INFO)
                << fmt::format(
                        "Recover Install FileStoCFile mapping {} size:{}",
                        mapping.first, mapping.second.size());
            client->InitiateInstallFileNameStoCFileMapping(mapping.first,
                                                           mapping.second);
            client->Wait();
        }

        // Fetch metadata blocks.
        std::vector<const FileMetaData *> meta_files;
        for (int level = 0; level < options_.level; level++) {
            for (int i = 0; i < files[level].size(); i++) {
                meta_files.push_back(files[level][i]);
            }
        }
        NOVA_LOG(rdmaio::INFO)
            << fmt::format("Recover Start Fetching meta blocks size:{}",
                           meta_files.size());
        FetchMetadataFilesInParallel(meta_files, dbname_, options_, client,
                                     env_);
        // Rebuild table locator.
        ReadOptions ro;
        ro.mem_manager = options_.mem_manager;
        ro.stoc_client = options_.stoc_client;
        ro.thread_id = 0;
        ro.hash = 0;
        uint32_t memtableid = 0;
        for (int i = 0; i < files[0].size(); i++) {
            auto meta = files[0][i];
            NOVA_LOG(rdmaio::INFO)
                << fmt::format("Recover L0 data file {} ", meta->DebugString());
            auto it = table_cache_->NewIterator(
                    AccessCaller::kCompaction, ro, meta, meta->number, 0,
                    meta->converted_file_size);
            it->SeekToFirst();
            while (it->Valid()) {
                uint64_t hash;
                Slice user_key = ExtractUserKey(it->key());
                nova::str_to_int(user_key.data(), &hash, user_key.size());
                lookup_index_->Insert(user_key, hash, memtableid);

                AtomicMemTable *mem = versions_->mid_table_mapping_[memtableid];
                mem->l0_file_numbers_.insert(meta->number);
                mem->is_immutable_ = true;
                mem->is_flushed_ = true;
                it->Next();
            }
            memtableid++;
            delete it;
            table_cache_->Evict(meta->number, true);
        }

        if (options_.enable_subranges && !subrange_edits.empty()) {
            auto new_srs = new SubRanges(subrange_edits);
            new_srs->AssertSubrangeBoundary(user_comparator_);
            subrange_manager_->latest_subranges_.store(new_srs);
            subrange_manager_->ComputeCompactionThreadsAssignment(new_srs);
            NOVA_LOG(rdmaio::INFO)
                << fmt::format("Recovered Subranges: {}",
                               new_srs->DebugString());
        }

        if (options_.enable_range_index && options_.enable_subranges) {
            auto new_srs = subrange_manager_->latest_subranges_.load();
<<<<<<< HEAD
            range_index_manager_ = new RangeIndexManager(&scan_stats, versions_,
                                                         user_comparator_);
            RangeIndex *init = new RangeIndex(&scan_stats, 0,
=======
            range_index_manager_ = new RangeIndexManager(versions_,
                                                         user_comparator_);
            RangeIndex *init = new RangeIndex(0,
>>>>>>> a5dcdb51
                                              versions_->current_version_id());
            std::string last_key;
            int range_index_id = -1;
            for (int i = 0; i < new_srs->subranges.size(); i++) {
                const auto &sr = new_srs->subranges[i];
                if (last_key == sr.tiny_ranges[0].lower) {
                    init->range_tables_[range_index_id].memtable_ids.insert(
                            partitioned_active_memtables_[i]->memtable->memtableid());
                    continue;
                }
                Range r = {};
                r.lower = sr.tiny_ranges[0].lower;
                r.upper = sr.tiny_ranges[sr.tiny_ranges.size() - 1].upper;
                init->ranges_.push_back(r);
                RangeTables tables = {};
                tables.memtable_ids.insert(
                        partitioned_active_memtables_[i]->memtable->memtableid());
                init->range_tables_.push_back(tables);
                last_key = sr.tiny_ranges[0].lower;
                range_index_id += 1;
            }
            range_index_manager_->Initialize(init);
            NOVA_LOG(rdmaio::INFO) << init->DebugString();
        }

        for (const auto &logfile : logfile_buf) {
            uint32_t index = logfile.first.find_last_of('-');
            uint32_t log_file_number = std::stoi(
                    logfile.first.substr(index + 1));
            versions_->MarkFileNumberUsed(log_file_number);
        }
        options_.mem_manager->FreeItem(0, buf, scid);

        uint32_t recovered_log_records = 0;
        timeval rdma_read_complete = {};
        gettimeofday(&rdma_read_complete, nullptr);

        NOVA_ASSERT(RecoverLogFile(logfile_buf, &recovered_log_records,
                                   &rdma_read_complete).ok());
        timeval end = {};
        gettimeofday(&end, nullptr);

        NOVA_LOG(rdmaio::INFO)
            << fmt::format("Total recovery duration: {},{},{},{},{}",
                           logfile_buf.size(),
                           recovered_log_records,
                           time_diff(start, rdma_read_complete),
                           time_diff(rdma_read_complete, end),
                           time_diff(start, end));
        return Status::OK();
    }

    Status
    DBImpl::RecoverLogFile(
            const std::unordered_map<std::string, uint64_t> &logfile_buf,
            uint32_t *recovered_log_records,
            timeval *rdma_read_complete) {
        if (logfile_buf.empty()) {
            return Status::OK();
        }

        auto client = reinterpret_cast<StoCBlockClient *> (options_.stoc_client);
        std::vector<NovaCCRecoveryThread *> recovery_threads;
        uint32_t memtable_per_thread =
                logfile_buf.size() / options_.num_recovery_thread;
        uint32_t remainder = logfile_buf.size() % options_.num_recovery_thread;
        NOVA_ASSERT(logfile_buf.size() < partitioned_active_memtables_.size());
        uint32_t memtable_index = 0;
        uint32_t thread_id = 0;
        while (memtable_index < logfile_buf.size()) {
            std::vector<MemTable *> memtables;
            for (int j = 0; j < memtable_per_thread; j++) {
                memtables.push_back(
                        partitioned_active_memtables_[memtable_index]->memtable);
                memtable_index++;
            }
            if (remainder > 0) {
                memtable_index++;
                remainder--;
            }
            NovaCCRecoveryThread *thread = new NovaCCRecoveryThread(
                    thread_id, memtables, options_.mem_manager);
            recovery_threads.push_back(thread);
            thread_id++;
        }

        // Pin each recovery thread to a core.
        std::vector<std::thread> threads;
        for (int i = 0; i < recovery_threads.size(); i++) {
            threads.emplace_back(&NovaCCRecoveryThread::Recover,
                                 recovery_threads[i]);
            cpu_set_t cpuset;
            CPU_ZERO(&cpuset);
            CPU_SET(i, &cpuset);
            int rc = pthread_setaffinity_np(threads[i].native_handle(),
                                            sizeof(cpu_set_t), &cpuset);
            NOVA_ASSERT(rc == 0) << rc;
        }

        std::vector<char *> rdma_bufs;
        std::vector<uint32_t> reqs;
        nova::LTCFragment *frag = nova::NovaConfig::config->db_fragment[dbid_];
        uint32_t stoc_server_id = nova::NovaConfig::config->stoc_servers[frag->log_replica_stoc_ids[0]].server_id;
        for (auto &replica : logfile_buf) {
            uint32_t scid = options_.mem_manager->slabclassid(0,
                                                              options_.max_log_file_size);
            char *rdma_buf = options_.mem_manager->ItemAlloc(0, scid);
            NOVA_ASSERT(rdma_buf);
            rdma_bufs.push_back(rdma_buf);
            uint32_t reqid = client->InitiateReadInMemoryLogFile(rdma_buf,
                                                                 stoc_server_id,
                                                                 replica.second,
                                                                 options_.max_log_file_size);
            reqs.push_back(reqid);
        }

        // Wait for all RDMA READ to complete.
        for (auto &replica : logfile_buf) {
            client->Wait();
        }

        for (int i = 0; i < reqs.size(); i++) {
            leveldb::StoCResponse response;
            NOVA_ASSERT(client->IsDone(reqs[i], &response, nullptr));
        }

        gettimeofday(rdma_read_complete, nullptr);

        // put all rdma foreground to sleep.
        for (int i = 0; i < rdma_threads_.size(); i++) {
            auto *thread = reinterpret_cast<nova::RDMAMsgHandler *>(rdma_threads_[i]);
            thread->should_pause = true;
        }

        // Divide.
        NOVA_LOG(rdmaio::INFO)
            << fmt::format(
                    "Start recovery: memtables:{} memtable_per_thread:{}",
                    logfile_buf.size(),
                    memtable_per_thread);

        std::vector<char *> replicas;
        thread_id = 0;
        for (int i = 0; i < logfile_buf.size(); i++) {
            if (replicas.size() == memtable_per_thread) {
                recovery_threads[thread_id]->log_replicas_ = replicas;
                replicas.clear();
                thread_id += 1;
            }
            replicas.push_back(rdma_bufs[i]);
        }

        if (!replicas.empty()) {
            recovery_threads[thread_id]->log_replicas_ = replicas;
        }

        for (int i = 0;
             i < options_.num_recovery_thread; i++) {
            sem_post(&recovery_threads[i]->sem_);
        }
        NOVA_LOG(rdmaio::INFO)
            << fmt::format("Start recovery: recovery threads:{}",
                           recovery_threads.size());
        for (int i = 0; i < recovery_threads.size(); i++) {
            threads[i].join();
        }

        uint32_t log_records = 0;
        for (int i = 0; i < recovery_threads.size(); i++) {
            auto recovery = recovery_threads[i];
            log_records += recovery->recovered_log_records;

            NOVA_LOG(rdmaio::INFO)
                << fmt::format("recovery duration of {}: {},{},{},{}",
                               i,
                               recovery->log_replicas_.size(),
                               recovery->recovered_log_records,
                               recovery->new_memtable_time,
                               recovery->recovery_time);
        }
        *recovered_log_records = log_records;

        uint64_t max_sequence = 0;
        for (auto &recovery : recovery_threads) {
            max_sequence = std::max(max_sequence,
                                    recovery->max_sequence_number);
        }

        if (versions_->LastSequence() < max_sequence) {
            versions_->SetLastSequence(max_sequence);
        }

        for (int i = 0; i < rdma_threads_.size(); i++) {
            auto *thread = reinterpret_cast<nova::RDMAMsgHandler *>(rdma_threads_[i]);
            thread->should_pause = false;
            sem_post(&thread->sem_);
        }
        return Status::OK();
    }

    void DBImpl::TestCompact(leveldb::EnvBGThread *bg_thread,
                             const std::vector<leveldb::EnvBGTask> &tasks) {
        VersionEdit edit;
        for (auto &task : tasks) {
            MemTable *imm = reinterpret_cast<MemTable *>(task.memtable);
            FileMetaData &meta = imm->meta();
            meta.number = versions_->NewFileNumber();
            meta.flush_timestamp = versions_->last_sequence_;
            meta.level = 0;
            Status s;
            Iterator *iter = imm->NewIterator(TraceType::IMMUTABLE_MEMTABLE,
                                              AccessCaller::kCompaction);
            s = TestBuildTable(dbname_, env_, options_, table_cache_, iter,
                               &meta, bg_thread);
            NOVA_ASSERT(s.ok()) << s.ToString();
            delete iter;
            // Note that if file_size is zero, the file has been deleted and
            // should not be added to the manifest.
            int level = 0;
            if (meta.file_size > 0) {
                NOVA_ASSERT(imm->memtableid() != 0);
                edit.AddFile(level, {imm->memtableid()},
                             meta.number,
                             meta.file_size,
                             meta.converted_file_size,
                             meta.flush_timestamp,
                             meta.smallest,
                             meta.largest,
                             meta.meta_block_handle,
                             meta.data_block_group_handles);
            }
        }
        versions_->AppendChangesToManifest(&edit, manifest_file_,
                                           options_.manifest_stoc_id);
        Version *v = new Version(&internal_comparator_, table_cache_, &options_,
                                 versions_->version_id_seq_.fetch_add(1),
                                 versions_);
        mutex_.Lock();
        Status s = versions_->LogAndApply(&edit, v, true);
        NOVA_ASSERT(s.ok());
        mutex_.Unlock();

        std::unordered_map<uint32_t, std::vector<EnvBGTask>> pid_tasks;
        for (auto &task : tasks) {
            pid_tasks[task.memtable_partition_id].push_back(task);
            MemTable *imm = reinterpret_cast<MemTable *>(task.memtable);
            auto atomic_imm = versions_->mid_table_mapping_[imm->memtableid()];
            atomic_imm->is_immutable_ = true;
            atomic_imm->SetFlushed(dbname_, {imm->meta().number},
                                   v->version_id());
        }

        for (auto &it : pid_tasks) {
            // New verion is installed. Then remove it from the immutable memtables.
            MemTablePartition *p = partitioned_active_memtables_[it.first];
            bool no_slots = p->available_slots.empty();
            for (auto &task : it.second) {
                NOVA_ASSERT(task.imm_slot < partitioned_imms_.size());
                NOVA_ASSERT(partitioned_imms_[task.imm_slot] != 0);
                partitioned_imms_[task.imm_slot] = 0;
                p->available_slots.push(task.imm_slot);
                NOVA_ASSERT(p->available_slots.size() <= p->imm_slots.size());
            }
            if (no_slots) {
                p->background_work_finished_signal_.SignalAll();
            }
            number_of_immutable_memtables_.fetch_add(-it.second.size());
        }
    }

    void DBImpl::CompactMemTableStaticPartition(leveldb::EnvBGThread *bg_thread,
                                                const std::vector<leveldb::EnvBGTask> &tasks,
                                                VersionEdit *edit,
                                                bool prune_memtable) {
        for (auto &task : tasks) {
            MemTable *imm = reinterpret_cast<MemTable *>(task.memtable);
            NOVA_ASSERT(imm);
            FileMetaData &meta = imm->meta();
            meta.number = versions_->NewFileNumber();
            meta.flush_timestamp = versions_->last_sequence_;
            meta.level = 0;
            Status s;
            Iterator *iter = imm->NewIterator(TraceType::IMMUTABLE_MEMTABLE,
                                              AccessCaller::kCompaction);
            nova::NovaGlobalVariables::global.generated_memtable_sizes += imm->ApproximateMemoryUsage();
            s = BuildTable(dbname_, env_, options_, table_cache_, iter,
                           &meta, bg_thread, prune_memtable);
            NOVA_ASSERT(s.ok()) << s.ToString();
            delete iter;
            // Note that if file_size is zero, the file has been deleted and
            // should not be added to the manifest.
            int level = 0;
            NOVA_ASSERT(imm->memtableid() != 0);
            edit->AddFile(level, {imm->memtableid()},
                          meta.number,
                          meta.file_size,
                          meta.converted_file_size,
                          meta.flush_timestamp,
                          meta.smallest,
                          meta.largest,
                          meta.meta_block_handle,
                          meta.data_block_group_handles);
            nova::NovaGlobalVariables::global.written_memtable_sizes += meta.file_size;
        }
    }

    bool DBImpl::CompactMultipleMemTablesStaticPartitionToMemTable(
            int partition_id, leveldb::EnvBGThread *bg_thread,
            const std::vector<leveldb::EnvBGTask> &tasks,
            std::vector<uint32_t> *closed_memtable_log_files) {
        std::vector<Iterator *> iterators;
        CompactionStats stats;
        std::set<uint32_t> immids;
        for (auto &task : tasks) {
            MemTable *imm = reinterpret_cast<MemTable *>(task.memtable);
            NOVA_ASSERT(imm);
            Iterator *iter = imm->NewIterator(TraceType::IMMUTABLE_MEMTABLE,
                                              AccessCaller::kCompaction);
            iterators.push_back(iter);
            stats.input_source.num_files += 1;
            stats.input_source.file_size += imm->ApproximateMemoryUsage();
            immids.insert(imm->memtableid());
            nova::NovaGlobalVariables::global.generated_memtable_sizes += imm->ApproximateMemoryUsage();
        }
        Iterator *it = NewMergingIterator(&internal_comparator_, &iterators[0],
                                          iterators.size());
        SubRanges *subranges = nullptr;
        if (subrange_manager_) {
            subranges = subrange_manager_->latest_subranges_;
        }
        CompactionState *state = new CompactionState(nullptr, subranges,
                                                     versions_->last_sequence_);
        std::function<uint64_t(void)> fn_generator = std::bind(
                &VersionSet::NewFileNumber, versions_);
        CompactionJob job(fn_generator, env_, dbname_, user_comparator_,
                          options_, bg_thread, table_cache_);
        uint32_t memtable_id = memtable_id_seq_.fetch_add(1);
        MemTable *output_memtable = new MemTable(internal_comparator_,
                                                 memtable_id, db_profiler_);
        NOVA_ASSERT(memtable_id < MAX_LIVE_MEMTABLES);
        versions_->mid_table_mapping_[memtable_id]->SetMemTable(
                output_memtable);

        std::vector<LevelDBLogRecord> log_records;
        auto fn_add_to_memtable = [&](const ParsedInternalKey &ikey,
                                      const Slice &value) {
            output_memtable->Add(ikey.sequence, ValueType::kTypeValue,
                                 ikey.user_key, value);
            // Update table locator.
            uint64_t key;
            nova::str_to_int(ikey.user_key.data(), &key,
                             ikey.user_key.size());
            uint32_t current_mid = lookup_index_->Lookup(ikey.user_key,
                                                         key);
            if (immids.find(current_mid) != immids.end()) {
                lookup_index_->CAS(ikey.user_key, key, current_mid,
                                   memtable_id);
            }
            LevelDBLogRecord log_record = {};
            log_record.sequence_number = ikey.sequence;
            log_record.key = ikey.user_key;
            log_record.value = value;
            log_records.push_back(std::move(log_record));
        };
        job.CompactTables(state, it, &stats, true, kCompactInputMemTables,
                          kCompactOutputMemTables, fn_add_to_memtable);
        {
            leveldb::WriteOptions wo;
            wo.stoc_client = bg_thread->stoc_client();
            wo.local_write = false;
            wo.thread_id = bg_thread->thread_id();
            wo.rand_seed = bg_thread->rand_seed();
            wo.hash = 0;
            wo.replicate_log_record_states = new leveldb::StoCReplicateLogRecordState[nova::NovaConfig::config->servers.size()];
            for (int i = 0; i < nova::NovaConfig::config->servers.size(); i++) {
                wo.replicate_log_record_states[i].result = leveldb::StoCReplicateLogRecordResult::REPLICATE_LOG_RECORD_NONE;
                wo.replicate_log_record_states[i].rdma_wr_id = -1;
            }
            uint32_t rdma_backing_mem_size = nova::LogRecordsSize(log_records);
            uint32_t scid = bg_thread->mem_manager()->slabclassid(0,
                                                                  rdma_backing_mem_size);
            char *backing_mem = bg_thread->mem_manager()->ItemAlloc(0, scid);
            wo.rdma_backing_mem = backing_mem;
            wo.rdma_backing_mem_size = rdma_backing_mem_size;
            wo.is_loading_db = false;
            GenerateLogRecord(wo, log_records,
                              output_memtable->memtableid());
            bg_thread->mem_manager()->FreeItem(0, backing_mem, scid);
        }
        iterators.clear();
        // Update range index.
        if (range_index_manager_) {
            RangeIndexVersionEdit range_edit;
            range_edit.sr = &subranges->subranges[partition_id];
            range_edit.removed_memtables = immids;
            range_edit.new_memtable_id = memtable_id;
            range_edit.add_new_memtable = true;
            range_index_manager_->AppendNewVersion(&scan_stats, range_edit);
        }

        // The table locator is updated before this so that new gets will reference the new memtable.
        for (auto &task : tasks) {
            MemTable *imm = reinterpret_cast<MemTable *>(task.memtable);
            auto atomic_imm = versions_->mid_table_mapping_[imm->memtableid()];
            atomic_imm->is_immutable_ = true;
            atomic_imm->SetFlushed(dbname_, {}, 0);
        }
        // Add output memtable to the memtable partition.
        MemTablePartition *p = partitioned_active_memtables_[partition_id];
        int start_id = 0;
        p->mutex.Lock();
        if (!p->memtable) {
            p->memtable = output_memtable;
        } else {
            partitioned_imms_[tasks[start_id].imm_slot] = output_memtable->memtableid();
            start_id++;
        }
        bool no_slots = p->available_slots.empty();
        for (; start_id < tasks.size(); start_id++) {
            const auto &task = tasks[start_id];
            NOVA_ASSERT(task.imm_slot < partitioned_imms_.size());
            NOVA_ASSERT(partitioned_imms_[task.imm_slot] != 0);
            partitioned_imms_[task.imm_slot] = 0;
            p->available_slots.push(task.imm_slot);
            NOVA_ASSERT(
                    p->available_slots.size() <= p->imm_slots.size());
        }
        if (no_slots) {
            p->background_work_finished_signal_.SignalAll();
        }
        number_of_immutable_memtables_.fetch_add(
                -tasks.size() + start_id);
        for (auto &log_file : p->closed_log_files) {
            closed_memtable_log_files->push_back(log_file);
        }
        p->closed_log_files.clear();
        p->mutex.Unlock();
        delete state;
    }

    bool DBImpl::CompactMemTable(EnvBGThread *bg_thread,
                                 const std::vector<EnvBGTask> &tasks) {
        VersionEdit edit;
        for (auto &task : tasks) {
            MemTable *imm = reinterpret_cast<MemTable *>(task.memtable);
            versions_->mid_table_mapping_[imm->memtableid()]->mutex_.lock();
            NOVA_ASSERT(
                    versions_->mid_table_mapping_[imm->memtableid()]->is_immutable_);
            NOVA_ASSERT(
                    !versions_->mid_table_mapping_[imm->memtableid()]->is_flushed_);
            versions_->mid_table_mapping_[imm->memtableid()]->mutex_.unlock();


            FileMetaData &meta = imm->meta();
            meta.number = versions_->NewFileNumber();
            meta.flush_timestamp = versions_->last_sequence_;
            meta.level = 0;
            Status s;
            Iterator *iter = imm->NewIterator(TraceType::IMMUTABLE_MEMTABLE,
                                              AccessCaller::kCompaction);
            s = BuildTable(dbname_, env_, options_, table_cache_, iter,
                           &meta, bg_thread, false);
            NOVA_ASSERT(s.ok()) << s.ToString();
            delete iter;
            // Note that if file_size is zero, the file has been deleted and
            // should not be added to the manifest.
            int level = 0;
            if (meta.file_size > 0) {
                NOVA_ASSERT(imm->memtableid() != 0);
                edit.AddFile(level, {imm->memtableid()},
                             meta.number,
                             meta.file_size,
                             meta.converted_file_size,
                             meta.flush_timestamp,
                             meta.smallest,
                             meta.largest,
                             meta.meta_block_handle,
                             meta.data_block_group_handles);
            }
            NOVA_LOG(rdmaio::DEBUG)
                << fmt::format(
                        "db[{}]: !!!!!!!!!!!!!!!!!!!!!!!!!!!! Flush memtable-{}",
                        dbid_, imm->memtableid());
        }

        versions_->AppendChangesToManifest(&edit, manifest_file_,
                                           options_.manifest_stoc_id);
        Version *v = new Version(&internal_comparator_, table_cache_, &options_,
                                 versions_->version_id_seq_.fetch_add(1),
                                 versions_);
        for (auto &task : tasks) {
            MemTable *imm = reinterpret_cast<MemTable *>(task.memtable);
            versions_->mid_table_mapping_[imm->memtableid()]->SetFlushed(
                    dbname_,
                    {imm->meta().number},
                    v->version_id());
        }
        NOVA_ASSERT(v->version_id() < MAX_LIVE_MEMTABLES);
        mutex_.Lock();
        Status s = versions_->LogAndApply(&edit, v, true);
        NOVA_ASSERT(s.ok());
        mutex_.Unlock();

        uint32_t num_available = 0;
        bool wakeup_all = false;
        range_lock_.Lock();
        for (auto &task : tasks) {
            MemTable *imm = reinterpret_cast<MemTable *>(task.memtable);
            if (imm->is_pinned_) {
                number_of_available_pinned_memtables_++;
                NOVA_ASSERT(number_of_available_pinned_memtables_ <=
                            min_memtables_);
            } else {
                num_available += 1;
                wakeup_all = true;
            }
        }
        number_of_immutable_memtables_ -= tasks.size();
        std::vector<uint32_t> closed_memtable_log_files(
                closed_memtable_log_files_.begin(),
                closed_memtable_log_files_.end());
        closed_memtable_log_files_.clear();
        range_lock_.Unlock();

        if (nova::NovaConfig::config->log_record_mode ==
            nova::NovaLogRecordMode::LOG_RDMA &&
            !closed_memtable_log_files.empty()) {
            std::vector<std::string> logs;
            for (const auto &file : closed_memtable_log_files) {
                logs.push_back(
                        fmt::format("{}-{}-{}", server_id_, dbid_, file));
            }
            bg_thread->stoc_client()->InitiateCloseLogFiles(logs, dbid_);
        }

        options_.memtable_pool->mutex_.lock();
        options_.memtable_pool->num_available_memtables_ += num_available;
        NOVA_ASSERT(options_.memtable_pool->num_available_memtables_ <
                    nova::NovaConfig::config->num_memtables - dbs_.size());
        options_.memtable_pool->mutex_.unlock();

        if (wakeup_all) {
            for (int i = 0; i < dbs_.size(); i++) {
                options_.memtable_pool->range_cond_vars_[i]->SignalAll();
            }
        } else {
            options_.memtable_pool->range_cond_vars_[dbid_]->SignalAll();
        }
        return true;
    }

    void DBImpl::RecordBackgroundError(const Status &s) {
        mutex_.AssertHeld();
        if (bg_error_.ok()) {
            bg_error_ = s;
        }
    }

    void DBImpl::ScheduleCompactionTask(int thread_id, void *compaction) {
        EnvBGTask task = {};
        task.db = this;
        task.compaction_task = compaction;
        if (bg_compaction_threads_[thread_id]->Schedule(task)) {
        }
    }

    void DBImpl::ScheduleFileDeletionTask(int thread_id) {
        EnvBGTask task = {};
        task.db = this;
        task.delete_obsolete_files = true;
        if (bg_compaction_threads_[thread_id]->Schedule(task)) {
        }
    }

    void DBImpl::ScheduleFlushMemTableTask(int thread_id,
                                           MemTable *imm,
                                           uint32_t partition_id,
                                           uint32_t imm_slot,
                                           unsigned int *rand_seed,
                                           bool merge_memtables_without_flushing) {
        EnvBGTask task = {};
        task.db = this;
        task.memtable = imm;
        task.merge_memtables_without_flushing = merge_memtables_without_flushing;
        if (imm) {
            task.memtable_size_mb = imm->ApproximateMemoryUsage() / 1024 / 1024;
        }
        task.memtable_partition_id = partition_id;
        task.imm_slot = imm_slot;
        if (bg_flush_memtable_threads_[thread_id]->Schedule(task)) {
        }
    }

    void DBImpl::PerformCompaction(leveldb::EnvBGThread *bg_thread,
                                   const std::vector<EnvBGTask> &tasks) {

        std::vector<EnvBGTask> memtable_tasks;
        std::unordered_map<uint32_t, std::vector<EnvBGTask>> pid_mergable_memtables;
        std::vector<EnvBGTask> sstable_tasks;
        bool delete_obsolete_files = false;
        for (auto &task : tasks) {
            if (task.memtable) {
                if (task.merge_memtables_without_flushing) {
                    pid_mergable_memtables[task.memtable_partition_id].push_back(
                            task);
                    continue;
                }
                memtable_tasks.push_back(task);
            }
            if (task.compaction_task) {
                sstable_tasks.push_back(task);
            }
            if (task.delete_obsolete_files) {
                delete_obsolete_files = true;
            }
        }

        if (!pid_mergable_memtables.empty()) {
            NOVA_ASSERT(options_.enable_subranges);
            NOVA_ASSERT(options_.enable_flush_multiple_memtables);
            NOVA_ASSERT(options_.subrange_no_flush_num_keys > 0);
        }
        std::vector<uint32_t> closed_memtable_log_files;
        VersionEdit edit;
        std::vector<std::string> files_to_delete;
        std::unordered_map<uint32_t, std::vector<SSTableStoCFilePair>> server_pairs;
        NOVA_ASSERT(
                options_.memtable_type == MemTableType::kStaticPartition);
        // flush memtables belong to the same memtable partition.
        for (const auto &it : pid_mergable_memtables) {
            CompactMultipleMemTablesStaticPartitionToMemTable(it.first,
                                                              bg_thread,
                                                              it.second,
                                                              &closed_memtable_log_files);
        }
        if (!memtable_tasks.empty()) {
            CompactMemTableStaticPartition(bg_thread, memtable_tasks, &edit,
                                           options_.enable_flush_multiple_memtables);
            // Include the latest version.
            versions_->AppendChangesToManifest(&edit, manifest_file_,
                                               options_.manifest_stoc_id);
            std::unordered_map<uint32_t, std::vector<EnvBGTask>> pid_tasks;
            RangeIndexVersionEdit range_edit;
            if (range_index_manager_) {
                range_index_manager_->DeleteObsoleteVersions();
            }
            mutex_.Lock();
            Version *v = new Version(&internal_comparator_, table_cache_,
                                     &options_,
                                     versions_->version_id_seq_.fetch_add(1),
                                     versions_);
            for (auto &task : memtable_tasks) {
                pid_tasks[task.memtable_partition_id].push_back(task);
                MemTable *imm = reinterpret_cast<MemTable *>(task.memtable);
                range_edit.replace_memtables[imm->memtableid()] = imm->meta().number;
                NOVA_ASSERT(imm);
                auto atomic_imm = versions_->mid_table_mapping_[imm->memtableid()];
                atomic_imm->is_immutable_ = true;
                atomic_imm->SetFlushed(dbname_, {imm->meta().number},
                                       v->version_id());
                NOVA_LOG(rdmaio::DEBUG)
                    << fmt::format("flush memtable-{} l0:{}",
                                   imm->memtableid(),
                                   imm->meta().number);
            }
            range_edit.lsm_version_id = v->version_id_;
            Status s = versions_->LogAndApply(&edit, v, true);
            if (range_index_manager_) {
                range_index_manager_->AppendNewVersion(&scan_stats, range_edit);
            }
            NOVA_ASSERT(s.ok());
            if (!compacted_tables_.empty()) {
                DeleteObsoleteVersions(bg_thread);
                ObtainObsoleteFiles(bg_thread,
<<<<<<< HEAD
                                    &files_to_delete, &server_pairs, 0);
=======
                                    &files_to_delete, &server_pairs);
>>>>>>> a5dcdb51
            }
            mutex_.Unlock();

            for (const auto &it : pid_tasks) {
                // New verion is installed. Then remove it from the immutable memtables.
                MemTablePartition *p = partitioned_active_memtables_[it.first];
                p->mutex.Lock();
                bool no_slots = p->available_slots.empty();
                for (auto &task : it.second) {
                    NOVA_ASSERT(task.imm_slot < partitioned_imms_.size());
                    NOVA_ASSERT(partitioned_imms_[task.imm_slot] != 0);
                    partitioned_imms_[task.imm_slot] = 0;
                    p->available_slots.push(task.imm_slot);
                    NOVA_ASSERT(
                            p->available_slots.size() <=
                            p->imm_slots.size());
                }
                if (no_slots) {
                    p->background_work_finished_signal_.SignalAll();
                }
                number_of_immutable_memtables_.fetch_add(-it.second.size());
                for (auto &log_file : p->closed_log_files) {
                    closed_memtable_log_files.push_back(log_file);
                }
                p->closed_log_files.clear();
                p->mutex.Unlock();
            }
        } else if (delete_obsolete_files) {
            mutex_.Lock();
            if (!compacted_tables_.empty()) {
                DeleteObsoleteVersions(bg_thread);
                ObtainObsoleteFiles(bg_thread,
<<<<<<< HEAD
                                    &files_to_delete, &server_pairs, 0);
=======
                                    &files_to_delete, &server_pairs);
>>>>>>> a5dcdb51
            }
            if (!compacted_tables_.empty()) {
                ScheduleFileDeletionTask(bg_thread->thread_id());
            }
            mutex_.Unlock();
        }
        DeleteFiles(bg_thread, files_to_delete, server_pairs);
        // Delete log files.
        if (nova::NovaConfig::config->log_record_mode ==
            nova::NovaLogRecordMode::LOG_RDMA &&
            !closed_memtable_log_files.empty()) {
            std::vector<std::string> logs;
            for (const auto &file : closed_memtable_log_files) {
                logs.push_back(
                        fmt::format("{}-{}-{}", server_id_, dbid_, file));
            }
            bg_thread->stoc_client()->InitiateCloseLogFiles(logs, dbid_);
        }
        for (const auto &task : sstable_tasks) {
            CompactionState *state = reinterpret_cast<CompactionState *> (task.compaction_task);
            NOVA_ASSERT(state);
            auto c = state->compaction;
            auto input = c->MakeInputIterator(table_cache_, bg_thread);
            CompactionStats stats = state->BuildStats();
            std::function<uint64_t(void)> fn_generator = std::bind(
                    &VersionSet::NewFileNumber, versions_);
            CompactionJob job(fn_generator, env_, dbname_, user_comparator_,
                              options_, bg_thread, table_cache_);
            Status status = job.CompactTables(state, input, &stats, true,
                                              kCompactInputSSTables,
                                              kCompactOutputSSTables);
        }
    }

    bool DBImpl::ComputeCompactions(leveldb::Version *current,
                                    std::vector<leveldb::Compaction *> *compactions,
                                    VersionEdit *edit,
                                    RangeIndexVersionEdit *range_edit,
                                    std::unordered_map<uint32_t, leveldb::MemTableL0FilesEdit> *memtableid_l0fns) {
        bool moves = false;
        current->ComputeNonOverlappingSet(compactions);
        if (NOVA_LOG_LEVEL == rdmaio::DEBUG) {
            std::string debug = "Coordinated compaction picks compaction sets: ";
            for (int i = 0; i < compactions->size(); i++) {
                debug += "set " + std::to_string(i) + ": ";
                debug += (*compactions)[i]->DebugString(user_comparator_);
                debug += "\n";
            }
            NOVA_LOG(rdmaio::DEBUG) << debug;
        }
        {
            std::string reason;
            bool valid = current->AssertNonOverlappingSet(*compactions,
                                                          &reason);
            NOVA_ASSERT(valid) << fmt::format("assertion failed {}", reason);
        }
        if (compactions->empty()) {
            return false;
        }
        auto it = compactions->begin();
        while (it != compactions->end()) {
            auto c = *it;
            if (!c->IsTrivialMove()) {
                it++;
                continue;
            }
            // Move file to next level
            assert(c->num_input_files(0) == 1);
            assert(c->num_input_files(1) == 0);
            FileMetaData *f = c->input(0, 0);
            edit->DeleteFile(c->level(), f->number);
            edit->AddFile(c->target_level(),
                          f->memtable_ids,
                          f->number, f->file_size,
                          f->converted_file_size,
                          f->flush_timestamp,
                          f->smallest,
                          f->largest,
                          f->meta_block_handle,
                          f->data_block_group_handles);
            std::string output = fmt::format(
                    "Moved #{}@{} to level-{} {} bytes\n",
                    f->number, c->level(), c->target_level(), f->file_size);
            Log(options_.info_log, "%s", output.c_str());
            NOVA_LOG(rdmaio::DEBUG) << output;

            if (c->level() == 0 && c->target_level() == 1) {
                range_edit->removed_l0_sstables.push_back(f->number);
                // Compact L0 SSTables to L1.
                for (int i = 0; i < c->inputs_[0].size(); i++) {
                    auto f = c->inputs_[0][i];
                    NOVA_ASSERT(f->memtable_ids.size() > 0);
                    for (auto memtableid : f->memtable_ids) {
                        NOVA_ASSERT(memtableid < MAX_LIVE_MEMTABLES);
                        (*memtableid_l0fns)[memtableid].remove_fns.insert(
                                f->number);
                    }
                }
            }
            moves = true;
            delete c;
            it = compactions->erase(it);
        }
        return moves;
    }

    void DBImpl::CoordinateMajorCompaction() {
        while (options_.major_compaction_type == kMajorCoordinated ||
               options_.major_compaction_type == kMajorCoordinatedStoC) {
            mutex_.Lock();
            Version *current = versions_->current();
            if (!start_compaction_) {
                mutex_.Unlock();
                sleep(1);
                continue;
            }
            if (!current->NeedsCompaction()) {
                mutex_.Unlock();
                sleep(1);
                continue;
            }
            NOVA_ASSERT(versions_->versions_[current->version_id()]->Ref() ==
                        current);
            NOVA_LOG(rdmaio::DEBUG)
                << fmt::format("comv-init {} {}", current->version_id_,
                               current->refs_);
            mutex_.Unlock();

            std::vector<Compaction *> compactions;
            std::vector<uint32_t> reqs;
            std::vector<CompactionRequest *> requests;
            SubRanges *subs = nullptr;
            std::vector<CompactionState *> states;
<<<<<<< HEAD

            sem_t completion_signal;
            std::vector<bool> cleaned;
            sem_init(&completion_signal, 0, 0);
            {
                VersionEdit edit;
                RangeIndexVersionEdit range_edit;
                std::unordered_map<uint32_t, MemTableL0FilesEdit> edits;
                if (ComputeCompactions(current, &compactions, &edit,
                                       &range_edit,
                                       &edits)) {
                    // Contain moves. Cleanup LSM immediately.
                    CleanupLSMCompaction(nullptr, edit, range_edit, edits,
                                         nullptr, current->version_id_);
                }
            }

            cleaned.resize(compactions.size());

            for (int i = 0; i < compactions.size(); i++) {
                compactions[i]->complete_signal_ = &completion_signal;
                cleaned[i] = false;
            }

=======
            std::vector<std::string> files_to_delete;
            std::unordered_map<uint32_t, std::vector<SSTableStoCFilePair>> server_pairs;
            std::unordered_map<uint32_t, MemTableL0FilesEdit> edits;
            ComputeCompactions(current, &compactions, &edit, &range_edit,
                               &edits);
>>>>>>> a5dcdb51
            if (!compactions.empty()) {
                if (subrange_manager_) {
                    subs = subrange_manager_->latest_subranges_;
                }
                uint64_t smallest_snapshot = versions_->LastSequence();
                for (int i = 0; i < compactions.size(); i++) {
                    auto state = new CompactionState(compactions[i], subs,
                                                     smallest_snapshot);
                    states.push_back(state);
                }
                if (options_.major_compaction_type == kMajorCoordinated) {
                    for (int i = 0; i < states.size(); i++) {
                        int thread_id =
                                EnvBGThread::bg_compaction_thread_id_seq.fetch_add(
                                        1, std::memory_order_relaxed) %
                                bg_compaction_threads_.size();
                        NOVA_LOG(rdmaio::DEBUG) << fmt::format(
                                    "Coordinator schedules compaction at thread-{}",
                                    thread_id);
                        ScheduleCompactionTask(thread_id, states[i]);
                    }
                    // Wait for majors to complete.
                    for (int i = 0; i < compactions.size(); i++) {
                        sem_wait(&completion_signal);
                        for (int j = 0; j < compactions.size(); j++) {
                            if (cleaned[j]) {
                                continue;
                            }
                            if (compactions[j]->is_completed_) {
                                cleaned[j] = true;
                                {
                                    VersionEdit edit = {};
                                    RangeIndexVersionEdit range_edit = {};
                                    std::unordered_map<uint32_t, MemTableL0FilesEdit> edits;
                                    CleanupLSMCompaction(states[j], edit,
                                                         range_edit,
                                                         edits,
                                                         nullptr,
                                                         current->version_id_);
                                }
                            }
                        }
                    }
                } else {
                    auto client = reinterpret_cast<StoCBlockClient *> (compaction_coordinator_thread_->stoc_client());
                    std::vector<uint32_t> selected_storages;
                    std::vector<nova::Host> stocs;
                    for (auto host : nova::NovaConfig::config->stoc_servers) {
                        stocs.push_back(host);
                    }
                    int startid = rand_r(&rand_seed_) % stocs.size();
                    for (int i = 0; i < compactions.size(); i++) {
                        int id = (startid + i) % stocs.size();
                        uint32_t sid = stocs[id].server_id;
                        selected_storages.push_back(sid);
                    }
                    NOVA_ASSERT(selected_storages.size() == compactions.size());

                    for (int i = 0; i < compactions.size(); i++) {
                        NOVA_LOG(rdmaio::INFO) << fmt::format(
                                    "Coordinator schedules compaction on StoC-{}",
                                    selected_storages[i]);
                        if (selected_storages[i] ==
                            nova::NovaConfig::config->my_server_id) {
                            // Schedule on my server.
                            int thread_id =
                                    EnvBGThread::bg_compaction_thread_id_seq.fetch_add(
                                            1, std::memory_order_relaxed) %
                                    bg_compaction_threads_.size();
                            ScheduleCompactionTask(thread_id, states[i]);
                            // A placeholder.
                            reqs.push_back(0);
                            auto req = new CompactionRequest;
                            requests.push_back(req);
                            continue;
                        }
                        auto compaction = compactions[i];
                        auto req = new CompactionRequest;
                        req->completion_signal = &completion_signal;
                        req->source_level = compaction->level();
                        req->target_level = compaction->target_level();
                        req->dbname = dbname_;
                        req->smallest_snapshot = smallest_snapshot;
                        if (subs) {
                            req->subranges = subs->subranges;
                        }
                        for (int which = 0; which < 2; which++) {
                            req->inputs[which] = compaction->inputs_[which];
                        }
                        req->guides = compaction->grandparents_;
                        uint32_t req_id = client->InitiateCompaction(
                                selected_storages[i], req);
                        reqs.push_back(req_id);
                        requests.push_back(req);
                    }
                    // Wait for majors to complete.
                    for (int i = 0; i < compactions.size(); i++) {
<<<<<<< HEAD
                        sem_wait(&completion_signal);

                        // Figure out which one completes.
                        for (int j = 0; j < reqs.size(); j++) {
                            if (cleaned[j]) {
                                continue;
                            }
                            bool completed = false;
                            CompactionRequest *compaction_req = nullptr;
                            if (reqs[j] == 0) {
                                NOVA_ASSERT(
                                        selected_storages[j] ==
                                        nova::NovaConfig::config->my_server_id);
                                if (compactions[j]->is_completed_) {
                                    completed = true;
                                }
                            } else {
                                StoCResponse response;
                                if (client->IsDone(reqs[j], &response,
                                                   nullptr)) {
                                    compaction_req = requests[j];
                                    completed = true;
                                }
                            }
                            if (!completed) {
                                continue;
                            }
                            cleaned[j] = true;
                            {
                                VersionEdit edit = {};
                                RangeIndexVersionEdit range_edit = {};
                                std::unordered_map<uint32_t, MemTableL0FilesEdit> edits;
                                CleanupLSMCompaction(states[j], edit,
                                                     range_edit,
                                                     edits,
                                                     compaction_req,
                                                     current->version_id_);
                            }
=======
                        if (selected_storages[i] ==
                            nova::NovaConfig::config->my_server_id) {
                            sem_wait(&compactions[i]->complete_signal_);
                        } else {
                            client->Wait();
                        }
                    }
                    std::vector<const FileMetaData *> metafiles;
                    for (int i = 0; i < reqs.size(); i++) {
                        if (reqs[i] == 0) {
                            NOVA_ASSERT(
                                    selected_storages[i] ==
                                    nova::NovaConfig::config->my_server_id);
                            continue;
                        }
                        StoCResponse response;
                        NOVA_ASSERT(
                                client->IsDone(reqs[i], &response, nullptr));
                        for (auto f : requests[i]->outputs) {
                            states[i]->outputs.push_back(*f);
                            metafiles.push_back(f);
>>>>>>> a5dcdb51
                        }
                    }
                    uint64_t input_size = 0;
                    uint64_t output_size = 0;
                    uint32_t ninputs = 0;
                    for (int i = 0; i < states.size(); i++) {
                        auto state = states[i];
                        for (int which = 0; which < 2; which++) {
                            ninputs += state->compaction->inputs_[which].size();
                            for (int j = 0; j <
                                            state->compaction->inputs_[which].size(); j++) {
                                input_size += state->compaction->inputs_[which][j]->file_size;
                            }
                        }
                        for (const auto &out : state->outputs) {
                            output_size += out.file_size;
                        }
                    }
                    input_size = input_size / 1024 / 1024;
                    output_size = output_size / 1024 / 1024;
                    NOVA_LOG(rdmaio::INFO)
                        << fmt::format("parallel,{},{},{},{},{}",
                                       compactions.size(),
                                       ninputs / compactions.size(),
                                       input_size, output_size,
                                       input_size - output_size);
                }
            }
            versions_->versions_[current->version_id()]->Unref(dbname_);

            for (int i = 0; i < cleaned.size(); i++) {
                NOVA_ASSERT(cleaned[i]);
            }
<<<<<<< HEAD
            std::vector<std::string> files_to_delete;
            std::unordered_map<uint32_t, std::vector<SSTableStoCFilePair>> server_pairs;
=======
            for (auto state : states) {
                InstallCompactionResults(state, &edit,
                                         state->compaction->target_level());
                if (state->compaction->level() == 0) {
                    if (state->compaction->target_level() == 0) {
                        std::vector<uint64_t> newids;
                        for (int i = 0; i < state->outputs.size(); i++) {
                            newids.push_back(state->outputs[i].number);
                        }
                        for (int i = 0;
                             i < state->compaction->inputs_[0].size(); i++) {
                            uint64_t oldid = state->compaction->inputs_[0][i]->number;
                            range_edit.replace_l0_sstables[oldid] = newids;
                        }
                    } else {
                        for (int i = 0;
                             i < state->compaction->inputs_[0].size(); i++) {
                            range_edit.removed_l0_sstables.push_back(
                                    state->compaction->inputs_[0][i]->number);
                        }
                    }
                }
            }
            NOVA_LOG(rdmaio::DEBUG) << edit.DebugString();
            versions_->AppendChangesToManifest(&edit,
                                               manifest_file_,
                                               options_.manifest_stoc_id);
            if (range_index_manager_) {
                range_index_manager_->DeleteObsoleteVersions();
            }
>>>>>>> a5dcdb51
            mutex_.Lock();
            DeleteObsoleteVersions(compaction_coordinator_thread_);
            ObtainObsoleteFiles(compaction_coordinator_thread_,
<<<<<<< HEAD
                                &files_to_delete, &server_pairs, 0);
            if (range_index_manager_) {
                range_index_manager_->DeleteObsoleteVersions();
=======
                                &files_to_delete, &server_pairs);
            if (range_index_manager_) {
                range_index_manager_->AppendNewVersion(range_edit);
>>>>>>> a5dcdb51
            }
            if (!compacted_tables_.empty()) {
                ScheduleFileDeletionTask(0);
            }
            mutex_.Unlock();
<<<<<<< HEAD
            DeleteFiles(compaction_coordinator_thread_, files_to_delete,
                        server_pairs);
=======
            l0_stop_write_signal_.SignalAll();

>>>>>>> a5dcdb51
            for (auto c : compactions) {
                delete c;
            }
            for (auto state : states) {
                delete state;
            }
            for (auto req : requests) {
                req->FreeMemoryLTC();
                delete req;
            }
        }
    }

    void DBImpl::CleanupLSMCompaction(CompactionState *state,
                                      VersionEdit &edit,
                                      RangeIndexVersionEdit &range_edit,
                                      std::unordered_map<uint32_t, MemTableL0FilesEdit> &edits,
                                      CompactionRequest *compaction_req,
                                      uint32_t compacting_version_id) {
        std::vector<std::string> files_to_delete;
        std::unordered_map<uint32_t, std::vector<SSTableStoCFilePair> > server_pairs;
        if (compaction_req && state) {
            auto client = reinterpret_cast<StoCBlockClient *> (compaction_coordinator_thread_->stoc_client());
            std::vector<const FileMetaData *> metafiles;
            for (auto f : compaction_req->outputs) {
                state->outputs.push_back(*f);
                metafiles.push_back(f);
            }
            // Prefetch metadata files stored on other servers.
            FetchMetadataFilesInParallel(metafiles, dbname_, options_,
                                         client, env_);
        }
        if (state) {
            ObtainLookupIndexEdits(state, &edits);
            InstallCompactionResults(state, &edit,
                                     state->compaction->target_level());
            if (state->compaction->level() == 0) {
                if (state->compaction->target_level() == 0) {
                    std::vector<uint64_t> newids;
                    for (int i = 0; i < state->outputs.size(); i++) {
                        newids.push_back(state->outputs[i].number);
                    }
                    for (int i = 0;
                         i < state->compaction->inputs_[0].size(); i++) {
                        uint64_t oldid = state->compaction->inputs_[0][i]->number;
                        range_edit.replace_l0_sstables[oldid] = newids;
                    }
                } else {
                    for (int i = 0;
                         i < state->compaction->inputs_[0].size(); i++) {
                        range_edit.removed_l0_sstables.push_back(
                                state->compaction->inputs_[0][i]->number);
                    }
                }
            }
        }
        NOVA_LOG(rdmaio::DEBUG) << edit.DebugString();
        versions_->AppendChangesToManifest(&edit,
                                           manifest_file_,
                                           options_.manifest_stoc_id);
        if (range_index_manager_) {
            range_index_manager_->DeleteObsoleteVersions();
        }
        mutex_.Lock();
        Version *v = new Version(&internal_comparator_,
                                 table_cache_,
                                 &options_,
                                 versions_->version_id_seq_.fetch_add(1),
                                 versions_);
        UpdateLookupIndex(v->version_id_, edits);
        range_edit.lsm_version_id = v->version_id_;
        if (state) {
            versions_->AddCompactedInputs(state->compaction,
                                          &compacted_tables_);
        }
        versions_->LogAndApply(&edit, v, true);

        uint32_t skip_compacting_version = compacting_version_id;
        if (!versions_->versions_[compacting_version_id]->SetCompaction()) {
            skip_compacting_version = 0;
        }
        DeleteObsoleteVersions(compaction_coordinator_thread_);
        ObtainObsoleteFiles(compaction_coordinator_thread_,
                            &files_to_delete, &server_pairs,
                            compacting_version_id);
        if (range_index_manager_) {
            range_index_manager_->AppendNewVersion(&scan_stats, range_edit);
            range_index_manager_->DeleteObsoleteVersions();
        }
        mutex_.Unlock();
        DeleteFiles(compaction_coordinator_thread_, files_to_delete,
                    server_pairs);
        l0_stop_write_signal_.SignalAll();
    }

    Status DBImpl::InstallCompactionResults(CompactionState *compact,
                                            VersionEdit *edit,
                                            int target_level) {
        // Add compaction outputs
        if (compact->compaction) {
            compact->compaction->AddInputDeletions(edit);
        }
        for (size_t i = 0; i < compact->outputs.size(); i++) {
            const FileMetaData &out = compact->outputs[i];
            edit->AddFile(target_level,
                          out.memtable_ids,
                          out.number,
                          out.file_size,
                          out.converted_file_size,
                          versions_->last_sequence_,
                          out.smallest, out.largest,
                          out.meta_block_handle,
                          out.data_block_group_handles);
        }
        return Status::OK();
    }

    namespace {
        struct IterState {
            RangeIndex *const range_index = nullptr;
            VersionSet *const versions_ = nullptr;

            IterState(RangeIndex *_range_index, VersionSet *versions)
                    : range_index(_range_index), versions_(versions) {}
        };

        static void CleanupIteratorState(void *arg1, void *arg2) {
            IterState *state = reinterpret_cast<IterState *>(arg1);
            state->range_index->UnRef();
            state->versions_->versions_[state->range_index->lsm_version_id_]->Unref(
                    "");
            delete state;
        }
    }  // anonymous namespace

    Iterator *DBImpl::NewInternalIterator(const ReadOptions &options,
                                          SequenceNumber *latest_snapshot,
                                          uint32_t *seed) {
        *latest_snapshot = versions_->last_sequence_;
        *seed = 0;
        NOVA_ASSERT(range_index_manager_);
        std::vector<Iterator *> list;
        RangeIndex *range_index = range_index_manager_->current();
        NOVA_ASSERT(range_index);
        auto atomic_version = versions_->versions_[range_index->lsm_version_id_];
        NOVA_ASSERT(atomic_version) << range_index->lsm_version_id_;
        atomic_version->version->AddIterators(options, range_index, &list,
                                              &scan_stats);
        Iterator *internal_iter =
                NewMergingIterator(&internal_comparator_, &list[0],
                                   list.size());
        IterState *cleanup = new IterState(range_index, versions_);
        internal_iter->RegisterCleanup(CleanupIteratorState, cleanup, nullptr);
        return internal_iter;
    }

    Status DBImpl::Get(const ReadOptions &options, const Slice &key,
                       std::string *value) {
        number_of_gets_ += 1;
        Status s = Status::NotFound(Slice());
        std::string tmp;
        SequenceNumber snapshot = kMaxSequenceNumber;
        AtomicMemTable *memtable = nullptr;
        std::vector<uint64_t> l0fns;

        NOVA_ASSERT(lookup_index_);
        uint32_t memtableid = lookup_index_->Lookup(key, options.hash);
        if (memtableid != 0) {
            NOVA_ASSERT(memtableid < MAX_LIVE_MEMTABLES) << memtableid;
            memtable = versions_->mid_table_mapping_[memtableid]->RefMemTable();
        }
        LookupKey lkey(key, snapshot);
        if (memtable != nullptr) {
            number_of_memtable_hits_ += 1;
            NOVA_ASSERT(memtable->memtable_->memtableid() == memtableid);
            NOVA_ASSERT(memtable->memtable_->Get(lkey, value, &s))
                << fmt::format("key:{} memtable:{} s:{}",
                               key.ToString(),
                               memtable->memtable_->memtableid(),
                               s.ToString());
            versions_->mid_table_mapping_[memtableid]->Unref(dbname_);
            return Status::OK();
        }

        Version *current = nullptr;
        uint32_t vid = 0;
        SequenceNumber latest_seq = 0;
        auto atomic_memtable = versions_->mid_table_mapping_[memtableid];
        while (true) {
            current = nullptr;
            l0fns.clear();
            while (current == nullptr) {
                vid = versions_->current_version_id();
                NOVA_ASSERT(vid < MAX_LIVE_MEMTABLES) << vid;
                current = versions_->versions_[vid]->Ref();
            }
            NOVA_ASSERT(current->version_id() == vid);
            atomic_memtable->mutex_.lock();
            if (vid >= atomic_memtable->last_version_id_) {
                // good to go.
                l0fns.insert(l0fns.end(),
                             atomic_memtable->l0_file_numbers_.begin(),
                             atomic_memtable->l0_file_numbers_.end());
                atomic_memtable->mutex_.unlock();
                break;
            }
            // A major compaction is installing a new version. Retry.
            atomic_memtable->mutex_.unlock();
            versions_->versions_[vid]->Unref(dbname_);
        }

        if (!l0fns.empty()) {
            s = current->Get(options, l0fns, lkey, &latest_seq, value,
                             &number_of_files_to_search_for_get_);
        }
//        std::string l0fns_str;
//        for (auto &l0 : l0fns) {
//            l0fns_str.append(std::to_string(l0));
//            l0fns_str += ",";
//        }
        NOVA_ASSERT(!s.IsIOError())
            << fmt::format("v:{} status:{} mid:{} version:{}", vid,
                           s.ToString(),
                           memtableid, current->DebugString());
        if (s.IsNotFound()) {
            // Search L1 files.
            Version::GetStats stats = {};
            SequenceNumber l1seq;
            s = current->Get(options, lkey, &l1seq, value,
                             &stats, GetSearchScope::kL1AndAbove,
                             &number_of_files_to_search_for_get_);
//            if (l1seq > latest_seq) {
//                value->assign(l1val);
//            }
        }
        NOVA_ASSERT(s.ok())
            << fmt::format("key:{} val:{} seq:{} status:{} version:{}",
                           key.ToString(), value->size(), latest_seq,
                           s.ToString(),
                           current->DebugString());
        versions_->versions_[vid]->Unref(dbname_);
        return s;
    }

    void DBImpl::StartTracing() {
        if (db_profiler_) {
            db_profiler_->StartTracing();
        }
    }

    void DBImpl::StartCompaction() {
        start_compaction_ = true;
    }

    Iterator *DBImpl::NewIterator(const ReadOptions &options) {
        scan_stats.number_of_scans_ += 1;
        SequenceNumber latest_snapshot;
        uint32_t seed;
        Iterator *iter = NewInternalIterator(options, &latest_snapshot, &seed);
        return NewDBIterator(this, user_comparator(), iter,
                             latest_snapshot, seed);
    }

    const Snapshot *DBImpl::GetSnapshot() {
        MutexLock l(&mutex_);
        return snapshots_.New(versions_->LastSequence());
    }

    void DBImpl::ReleaseSnapshot(const Snapshot *snapshot) {
        MutexLock l(&mutex_);
        snapshots_.Delete(static_cast<const SnapshotImpl *>(snapshot));
    }

// Convenience methods
    Status
    DBImpl::Put(const WriteOptions &o, const Slice &key, const Slice &val) {
        processed_writes_ += 1;
        if (options_.memtable_type == MemTableType::kStaticPartition) {
            if (o.is_loading_db || !options_.enable_subranges) {
                return WriteStaticPartition(o, key, val);
            }
            return WriteSubrange(o, key, val);
        }
        return WriteMemTablePool(o, key, val);
    }

    Status DBImpl::Delete(const WriteOptions &options, const Slice &key) {
        return DB::Delete(options, key);
    }

    void DBImpl::StealMemTable(const leveldb::WriteOptions &options) {
        uint32_t number_of_tries = std::min((size_t) 3, dbs_.size() - 1);
        uint32_t rand_range_index = rand_r(options.rand_seed) % dbs_.size();

        for (int i = 0; i < number_of_tries; i++) {
            // steal a memtable from another range.
            rand_range_index = (rand_range_index + 1) % dbs_.size();
            if (rand_range_index == dbid_) {
                rand_range_index = (rand_range_index + 1) % dbs_.size();
            }

            auto steal_from_range = reinterpret_cast<DBImpl *>(dbs_[rand_range_index]);
            if (!steal_from_range->range_lock_.TryLock()) {
                continue;
            }
            bool steal_success = false;
            NOVA_LOG(rdmaio::DEBUG)
                << fmt::format(
                        "db[{}]: Try Steal from range {} {}",
                        dbid_,
                        steal_from_range->dbid_,
                        steal_from_range->active_memtables_.size());

            double expected_share =
                    (double) steal_from_range->processed_writes_ /
                    (double) options.total_writes;
            double actual_share =
                    (double) (steal_from_range->number_of_active_memtables_ +
                              steal_from_range->number_of_immutable_memtables_)
                    /
                    (double) nova::NovaConfig::config->num_memtables;

            if (steal_from_range->active_memtables_.size() > 1 &&
                processed_writes_ >=
                (double) (steal_from_range->processed_writes_) * 1.1 &&
                actual_share > expected_share) {
                uint32_t memtable_index = rand_r(options.rand_seed) %
                                          steal_from_range->active_memtables_.size();

                AtomicMemTable *steal_table = steal_from_range->active_memtables_[memtable_index];
                if (steal_table->mutex_.try_lock()) {
                    if (steal_table->number_of_pending_writes_ == 0 &&
                        !steal_table->is_immutable_ &&
                        steal_table->memtable_size_ >
                        0.5 * options_.write_buffer_size) {
                        number_of_steals_ += 1;
                        steal_table->is_immutable_ = true;
                        NOVA_LOG(rdmaio::DEBUG)
                            << fmt::format(
                                    "db[{}]: Steal memtable {} from range {}",
                                    dbid_,
                                    steal_table->memtable_->memtableid(),
                                    steal_from_range->dbid_);
                        steal_from_range->active_memtables_.erase(
                                steal_from_range->active_memtables_.begin() +
                                memtable_index);

                        steal_from_range->number_of_active_memtables_ -= 1;
                        steal_from_range->number_of_immutable_memtables_ += 1;

                        int thread_id =
                                EnvBGThread::bg_flush_memtable_thread_id_seq.fetch_add(
                                        1,
                                        std::memory_order_relaxed) %
                                bg_flush_memtable_threads_.size();

                        steal_from_range->ScheduleFlushMemTableTask(thread_id,
                                                                    steal_table->memtable_,
                                                                    0, 0,
                                                                    options.rand_seed,
                                                                    false);
                        steal_success = true;
                    }
                    steal_table->mutex_.unlock();
                }
            }
            steal_from_range->range_lock_.Unlock();
            if (steal_success) {
                break;
            }
        }
    }

    uint32_t DBImpl::EncodeMemTablePartitions(char *buf) {
        uint32_t msg_size = 0;
        for (int i = 0; i < partitioned_active_memtables_.size(); i++) {
            MemTablePartition *p = partitioned_active_memtables_[i];
            p->mutex.Lock();
            uint32_t memtableid = 0;
            if (p->memtable) {
                memtableid = p->memtable->memtableid();
            }
            msg_size += EncodeFixed32(buf + msg_size, memtableid);
            msg_size += EncodeFixed32(buf + msg_size,
                                      p->closed_log_files.size());
            for (auto logfile : p->closed_log_files) {
                msg_size += EncodeFixed32(buf + msg_size, logfile);
            }
            p->closed_log_files.clear();
            p->mutex.Unlock();
        }
        return msg_size;
    }

    void DBImpl::DecodeMemTablePartitions(Slice *buf) {
        for (int i = 0; i < partitioned_active_memtables_.size(); i++) {
            MemTablePartition *p = partitioned_active_memtables_[i];
            p->mutex.Lock();
            uint32_t memtableid = 0;
            NOVA_ASSERT(DecodeFixed32(buf, &memtableid));
            if (memtableid != 0) {
                p->memtable = new MemTable(internal_comparator_, memtableid,
                                           nullptr);
                versions_->mid_table_mapping_[memtableid]->SetMemTable(
                        p->memtable);
            }
            uint32_t size = 0;
            NOVA_ASSERT(DecodeFixed32(buf, &size));
            for (int j = 0; j < size; j++) {
                uint32_t imm_memtableid = 0;
                NOVA_ASSERT(DecodeFixed32(buf, &imm_memtableid));
                MemTable *table = new MemTable(internal_comparator_,
                                               imm_memtableid,
                                               nullptr);
                uint32_t slotid = p->available_slots.front();
                p->available_slots.pop();
                partitioned_imms_[slotid] = imm_memtableid;
                p->closed_log_files.push_back(imm_memtableid);
                versions_->mid_table_mapping_[imm_memtableid]->SetMemTable(
                        table);
            }
            p->mutex.Unlock();
        }
    }

    uint32_t DBImpl::FlushMemTables() {
        for (int partition_id = 0; partition_id <
                                   partitioned_active_memtables_.size(); partition_id++) {
            MemTablePartition *partition = partitioned_active_memtables_[partition_id];
            uint32_t next_imm_slot = -1;
            partition->mutex.Lock();
            MemTable *table = partition->memtable;
            if (table &&
                versions_->mid_table_mapping_[table->memtableid()]->nentries_ >
                0) {
                if (!partition->available_slots.empty()) {
                    next_imm_slot = partition->available_slots.front();
                    partition->available_slots.pop();
                }
                if (next_imm_slot != -1) {
                    // Create a new table.
                    NOVA_ASSERT(partitioned_imms_[next_imm_slot] == 0);
                    partitioned_imms_[next_imm_slot] = table->memtableid();
                    uint32_t memtable_id = memtable_id_seq_.fetch_add(1);
                    partition->closed_log_files.push_back(table->memtableid());
                    table = new MemTable(internal_comparator_, memtable_id,
                                         db_profiler_);
                    NOVA_ASSERT(memtable_id < MAX_LIVE_MEMTABLES);
                    versions_->mid_table_mapping_[memtable_id]->SetMemTable(
                            table);
                    partition->memtable = table;
                    number_of_immutable_memtables_.fetch_add(1);
                    int thread_id =
                            EnvBGThread::bg_flush_memtable_thread_id_seq.fetch_add(
                                    1, std::memory_order_relaxed) %
                            bg_flush_memtable_threads_.size();
                    ScheduleFlushMemTableTask(thread_id,
                                              versions_->mid_table_mapping_[partitioned_imms_[next_imm_slot]]->memtable_,
                                              partition_id, next_imm_slot,
                                              &rand_seed_, false);
                }
            }
            partition->mutex.Unlock();
        }
        return number_of_immutable_memtables_;
    }

    bool DBImpl::WriteStaticPartition(const leveldb::WriteOptions &options,
                                      const leveldb::Slice &key,
                                      const leveldb::Slice &value,
                                      uint32_t partition_id,
                                      bool should_wait,
                                      uint64_t last_sequence,
                                      SubRange *subrange) {
        MemTablePartition *partition = partitioned_active_memtables_[partition_id];
        partition->mutex.Lock();
        if (subrange != nullptr) {
            int tinyrange_id;
            NOVA_ASSERT(BinarySearch(subrange->tiny_ranges, key, &tinyrange_id,
                                     user_comparator_))
                << fmt::format("key:{} range:{}", key.ToString(),
                               subrange->DebugString());
            subrange->tiny_ranges[tinyrange_id].ninserts++;
        }

        MemTable *table = nullptr;
        bool wait = false;
        int next_imm_slot;
        uint64_t start_wait = 0;
        while (true) {
            table = partition->memtable;
            next_imm_slot = -1;
            if (table) {
                auto atomic_mem = versions_->mid_table_mapping_[table->memtableid()];
                if (atomic_mem->memtable_size_ <= options_.write_buffer_size) {
                    break;
                }
                while (options_.l0bytes_stop_writes_trigger > 0) {
                    // Get the current version.
                    Version *current = nullptr;
                    while (current == nullptr) {
                        uint32_t vid = versions_->current_version_id();
                        NOVA_ASSERT(vid < MAX_LIVE_MEMTABLES) << vid;
                        current = versions_->versions_[vid]->Ref();
                    }
                    if (current->l0_bytes_ >=
                        options_.l0bytes_stop_writes_trigger) {
                        versions_->versions_[current->version_id_]->Unref(
                                dbname_);
                        // Wait if the L0 bytes exceed max.
                        // The mutex is only needed to protect the conditional varilable.
                        if (start_wait == 0) {
                            start_wait = env_->NowMicros();
                        }
                        l0_stop_write_mutex_.Lock();
                        l0_stop_write_signal_.Wait();
                        l0_stop_write_mutex_.Unlock();
                        wait = true;
                        continue;
                    }
                    versions_->versions_[current->version_id_]->Unref(dbname_);
                    break;
                }

                if (atomic_mem->number_of_pending_writes_ > 0) {
                    // Wait until the number of pending writes is 0.
                    partition->background_work_finished_signal_.Wait();
                    continue;
                }

                // The table is full.
                NOVA_ASSERT(!partition->available_slots.empty());
                // Mark the active memtable as immutable and schedule compaction.
                next_imm_slot = partition->available_slots.front();
                partition->available_slots.pop();
                NOVA_ASSERT(partitioned_imms_[next_imm_slot] == 0);
                partitioned_imms_[next_imm_slot] = table->memtableid();
                partition->closed_log_files.push_back(table->memtableid());
                number_of_immutable_memtables_.fetch_add(1);
                partition->memtable = nullptr;
            }
            if (partition->available_slots.empty()) {
                if (next_imm_slot != -1) {
                    int thread_id = -1;
                    bool merge_memtables_without_flushing = false;
                    if (subrange) {
                        thread_id = subrange->GetCompactionThreadId(
                                &EnvBGThread::bg_flush_memtable_thread_id_seq,
                                &merge_memtables_without_flushing);
                    } else {
                        thread_id =
                                EnvBGThread::bg_flush_memtable_thread_id_seq.fetch_add(
                                        1, std::memory_order_relaxed) %
                                bg_flush_memtable_threads_.size();
                    }
                    ScheduleFlushMemTableTask(thread_id,
                                              versions_->mid_table_mapping_[partitioned_imms_[next_imm_slot]]->memtable_,
                                              partition_id, next_imm_slot,
                                              options.rand_seed,
                                              merge_memtables_without_flushing);
                }
                // We have filled up all memtables, but the previous
                // one is still being compacted, so we wait.
                if (!should_wait) {
                    partition->mutex.Unlock();
                    return false;
                }

                if (start_wait == 0) {
                    start_wait = env_->NowMicros();
                }
                partition->background_work_finished_signal_.Wait();
                wait = true;
            } else {
                // Create a new table.
                uint32_t memtable_id = memtable_id_seq_.fetch_add(1);
                table = new MemTable(internal_comparator_, memtable_id,
                                     db_profiler_);
                NOVA_ASSERT(memtable_id < MAX_LIVE_MEMTABLES);
                versions_->mid_table_mapping_[memtable_id]->SetMemTable(table);
                partition->memtable = table;

                if (range_index_manager_) {
                    RangeIndexVersionEdit edit;
                    edit.sr = subrange;
                    edit.add_new_memtable = true;
                    edit.new_memtable_id = memtable_id;
                    range_index_manager_->AppendNewVersion(&scan_stats, edit);
                }
                break;
            }
        }
        if (wait) {
            number_of_puts_wait_ += 1;
            uint64_t duration = env_->NowMicros() - start_wait;
            Log(options_.info_log, "%u,%lu\n", partition_id, duration);
        } else {
            number_of_puts_no_wait_ += 1;
        }
        uint32_t memtable_id = table->memtableid();
        auto atomic_mem = versions_->mid_table_mapping_[memtable_id];
        atomic_mem->number_of_pending_writes_ += 1;
        atomic_mem->memtable_size_ += (key.size() + value.size());
        if (nova::NovaConfig::config->log_record_mode ==
            nova::NovaLogRecordMode::LOG_RDMA && !options.local_write) {
            partition->mutex.Unlock();
            GenerateLogRecord(options, last_sequence, key, value, memtable_id);
            partition->mutex.Lock();
        }
        table->Add(last_sequence, ValueType::kTypeValue, key, value);
        atomic_mem->number_of_pending_writes_ -= 1;
        versions_->mid_table_mapping_[memtable_id]->nentries_ += 1;
        if (lookup_index_) {
            lookup_index_->Insert(key, options.hash, table->memtableid());
        }
        if (nova::NovaConfig::config->log_record_mode ==
            nova::NovaLogRecordMode::LOG_RDMA && !options.local_write) {
            if (atomic_mem->number_of_pending_writes_ == 0 &&
                atomic_mem->memtable_size_ > options_.write_buffer_size) {
                // Wake up other threads that are waiting on pending.
                partition->background_work_finished_signal_.SignalAll();
            }
        }
        partition->mutex.Unlock();
        // Schedule.
        if (next_imm_slot != -1) {
            int thread_id = -1;
            bool merge_memtables_without_flushing = false;
            if (subrange) {
                thread_id = subrange->GetCompactionThreadId(
                        &EnvBGThread::bg_flush_memtable_thread_id_seq,
                        &merge_memtables_without_flushing);
            } else {
                thread_id =
                        EnvBGThread::bg_flush_memtable_thread_id_seq.fetch_add(
                                1, std::memory_order_relaxed) %
                        bg_flush_memtable_threads_.size();
            }
            ScheduleFlushMemTableTask(thread_id,
                                      versions_->mid_table_mapping_[partitioned_imms_[next_imm_slot]]->memtable_,
                                      partition_id,
                                      next_imm_slot, options.rand_seed,
                                      merge_memtables_without_flushing);
        }
        return true;
    }

    Status DBImpl::WriteStaticPartition(const WriteOptions &options,
                                        const Slice &key, const Slice &val) {
        uint64_t last_sequence = versions_->last_sequence_.fetch_add(1);
        if (options.is_loading_db) {
            NOVA_ASSERT(
                    WriteStaticPartition(options, key, val, 0, true,
                                         last_sequence, nullptr));
            return Status::OK();
        }

        uint32_t partition_id =
                rand_r(options.rand_seed) %
                partitioned_active_memtables_.size();
        if (options_.num_memtable_partitions > 1) {
            int tries = 2;
            int i = 0;
            while (i < tries) {
                if (WriteStaticPartition(options, key, val, partition_id, false,
                                         last_sequence, nullptr)) {
                    return Status::OK();
                }
                i++;
                partition_id = (partition_id + 1) %
                               partitioned_active_memtables_.size();
            }
        }
        partition_id =
                (partition_id + 1) % partitioned_active_memtables_.size();
        NOVA_ASSERT(
                WriteStaticPartition(options, key, val, partition_id, true,
                                     last_sequence, nullptr));
        return Status::OK();
    }

    void DBImpl::PerformSubRangeReorganization() {
        if (options_.enable_subrange_reorg) {
            subrange_manager_->ReorganizeSubranges();
        }
    }

    Status DBImpl::WriteSubrange(const leveldb::WriteOptions &options,
                                 const leveldb::Slice &key,
                                 const leveldb::Slice &val) {
        uint64_t last_sequence = versions_->last_sequence_.fetch_add(1);
        if (processed_writes_ > SUBRANGE_WARMUP_NPUTS &&
            processed_writes_ % SUBRANGE_REORG_INTERVAL == 0 &&
            options_.enable_subrange_reorg) {
            // wake up reorg thread.
            EnvBGTask task = {};
            task.db = this;
            reorg_thread_->Schedule(task);
        }
        SubRange *subrange = nullptr;
        int subrange_id = subrange_manager_->SearchSubranges(options, key, val,
                                                             &subrange);
        NOVA_ASSERT(subrange_id >= 0);
        NOVA_ASSERT(WriteStaticPartition(options, key, val, subrange_id,
                                         true,
                                         last_sequence,
                                         subrange));
        return Status::OK();
    }

    Status DBImpl::WriteMemTablePool(const WriteOptions &options,
                                     const Slice &key,
                                     const Slice &val) {
        uint64_t last_sequence = versions_->last_sequence_.fetch_add(1);

        std::vector<MemTable *> full_memtables;
        AtomicMemTable *atomic_memtable = nullptr;
        bool wait = false;
        bool all_busy = true;
        bool enable_stickness = true;

        range_lock_.Lock();
        int expected_share =
                round(((double) processed_writes_ /
                       (double) options.total_writes) *
                      nova::NovaConfig::config->num_memtables);
        int actual_share = 0;
        AtomicMemTable *emptiest_memtable = nullptr;
        uint64_t smallest_size = UINT64_MAX;
        int emptiest_index = 0;

        uint32_t atomic_memtable_index = 0;
        while (true) {
            emptiest_memtable = nullptr;
            smallest_size = UINT64_MAX;
            emptiest_index = -1;
            all_busy = true;
            atomic_memtable = nullptr;
            enable_stickness = active_memtables_.size() < 5;

            int number_of_retries = std::min((size_t) 3,
                                             active_memtables_.size());
            NOVA_ASSERT(full_memtables.empty());
            atomic_memtable_index = 0;
            if (!enable_stickness) {
                atomic_memtable_index = rand_r(options.rand_seed);
            }

            uint32_t first_memtable_id = 0;
            if (!active_memtables_.empty()) {
                first_memtable_id = active_memtables_[0]->memtable_->memtableid();
            }
            for (int i = 0; i < number_of_retries; i++) {
                atomic_memtable_index =
                        (atomic_memtable_index + 1) % active_memtables_.size();
                if (i == 1 && enable_stickness) {
                    atomic_memtable_index = rand_r(options.rand_seed) %
                                            active_memtables_.size();
                    if (active_memtables_[atomic_memtable_index]->memtable_->memtableid() ==
                        first_memtable_id) {
                        atomic_memtable_index =
                                (atomic_memtable_index + 1) %
                                active_memtables_.size();
                    }
                }

                NOVA_ASSERT(atomic_memtable_index < active_memtables_.size())
                    << fmt::format("{} {} {} {}", atomic_memtable_index,
                                   active_memtables_.size(),
                                   i, number_of_retries);

                atomic_memtable = active_memtables_[atomic_memtable_index];
                NOVA_ASSERT(atomic_memtable);

                uint64_t ms = atomic_memtable->nentries_;
                if (ms < smallest_size &&
                    !atomic_memtable->is_immutable_) {
                    emptiest_memtable = atomic_memtable;
                    smallest_size = ms;
                    emptiest_index = atomic_memtable_index;
                }

                if (!atomic_memtable->mutex_.try_lock()) {
                    atomic_memtable = nullptr;
                    continue;
                }
                all_busy = false;
                NOVA_ASSERT(atomic_memtable->memtable_);
                NOVA_ASSERT(!atomic_memtable->is_flushed_);
                if (atomic_memtable->memtable_size_ >
                    options_.write_buffer_size ||
                    atomic_memtable->is_immutable_) {
                    atomic_memtable->is_immutable_ = true;

                    if (emptiest_index == atomic_memtable_index) {
                        smallest_size = UINT64_MAX;
                        emptiest_index = -1;
                        emptiest_memtable = nullptr;
                    }

                    if (atomic_memtable->number_of_pending_writes_ == 0) {
                        full_memtables.push_back(atomic_memtable->memtable_);
                        closed_memtable_log_files_.push_back(
                                atomic_memtable->memtable_->memtableid());
                        active_memtables_.erase(
                                active_memtables_.begin() +
                                atomic_memtable_index);

                        number_of_active_memtables_ -= 1;
                        number_of_immutable_memtables_ += 1;

                        if (atomic_memtable_index < emptiest_index) {
                            emptiest_index -= 1;
                        }
                    }
                    atomic_memtable->mutex_.unlock();
                    atomic_memtable = nullptr;
                    continue;
                }
                break;
            }

            if (atomic_memtable) {
                NOVA_ASSERT(atomic_memtable->memtable_->memtableid() ==
                            active_memtables_[atomic_memtable_index]->memtable_->memtableid());
                number_of_puts_no_wait_ += 1;
                range_lock_.Unlock();
                break;
            }

            actual_share = number_of_active_memtables_ +
                           number_of_immutable_memtables_;

            if (all_busy && actual_share >= expected_share &&
                !active_memtables_.empty()) {
                number_of_wait_due_to_contention_ += 1;
                // wait on another random table.
                atomic_memtable_index =
                        (atomic_memtable_index + 1) % active_memtables_.size();
                atomic_memtable = active_memtables_[atomic_memtable_index];
                NOVA_ASSERT(atomic_memtable);

                atomic_memtable->mutex_.lock();
                NOVA_ASSERT(atomic_memtable->memtable_);
                NOVA_ASSERT(!atomic_memtable->is_flushed_);

                if (atomic_memtable->memtable_size_ >
                    options_.write_buffer_size ||
                    atomic_memtable->is_immutable_) {
                    atomic_memtable->is_immutable_ = true;

                    if (emptiest_index == atomic_memtable_index) {
                        smallest_size = UINT64_MAX;
                        emptiest_index = -1;
                        emptiest_memtable = nullptr;
                    }

                    if (atomic_memtable->number_of_pending_writes_ == 0) {
                        full_memtables.push_back(atomic_memtable->memtable_);
                        closed_memtable_log_files_.push_back(
                                atomic_memtable->memtable_->memtableid());
                        active_memtables_.erase(
                                active_memtables_.begin() +
                                atomic_memtable_index);

                        number_of_active_memtables_ -= 1;
                        number_of_immutable_memtables_ += 1;

                        if (atomic_memtable_index < emptiest_index) {
                            emptiest_index -= 1;
                        }
                    }
                    atomic_memtable->mutex_.unlock();
                    atomic_memtable = nullptr;
                }
            }

            if (atomic_memtable) {
                NOVA_ASSERT(atomic_memtable->memtable_->memtableid() ==
                            active_memtables_[atomic_memtable_index]->memtable_->memtableid());
                range_lock_.Unlock();
                break;
            }

            // is full.
            bool has_available_memtable = false;
            bool pin = false;

            NOVA_ASSERT(number_of_available_pinned_memtables_ >= 0);
            if (number_of_available_pinned_memtables_ > 0) {
                has_available_memtable = true;
                pin = true;
                number_of_available_pinned_memtables_--;
            } else {
                if (actual_share < expected_share) {
                    options_.memtable_pool->mutex_.lock();
                    if (options_.memtable_pool->num_available_memtables_ > 0) {
                        has_available_memtable = true;
                        options_.memtable_pool->num_available_memtables_ -= 1;
                    }
                    options_.memtable_pool->mutex_.unlock();
                }
            }

            if (has_available_memtable) {
                number_of_active_memtables_ += 1;
                uint32_t memtable_id = memtable_id_seq_.fetch_add(1);
                MemTable *new_table = new MemTable(internal_comparator_,
                                                   memtable_id,
                                                   db_profiler_);
                if (pin) {
                    new_table->is_pinned_ = true;
                }
                NOVA_ASSERT(memtable_id < MAX_LIVE_MEMTABLES);
                versions_->mid_table_mapping_[memtable_id]->SetMemTable(
                        new_table);
                atomic_memtable = versions_->mid_table_mapping_[memtable_id];
                active_memtables_.push_back(atomic_memtable);

                atomic_memtable->mutex_.lock();
                range_lock_.Unlock();
                break;
            } else {
                if (nova::NovaConfig::config->num_memtables >
                    2 * dbs_.size()) {
                    StealMemTable(options);
                }
                if (emptiest_memtable) {
                    NOVA_ASSERT(emptiest_index >= 0);
                    atomic_memtable = emptiest_memtable;

                    atomic_memtable->mutex_.lock();
                    NOVA_ASSERT(atomic_memtable->memtable_);
                    NOVA_ASSERT(!atomic_memtable->is_flushed_);
                    NOVA_ASSERT(!active_memtables_.empty());
                    NOVA_ASSERT(emptiest_index < active_memtables_.size())
                        << fmt::format("{} {} {}",
                                       atomic_memtable->memtable_->memtableid(),
                                       emptiest_index,
                                       active_memtables_.size());

                    if (atomic_memtable->memtable_size_ >
                        options_.write_buffer_size ||
                        atomic_memtable->is_immutable_) {
                        atomic_memtable->is_immutable_ = true;

                        if (atomic_memtable->number_of_pending_writes_ == 0) {
                            full_memtables.push_back(
                                    atomic_memtable->memtable_);
                            closed_memtable_log_files_.push_back(
                                    atomic_memtable->memtable_->memtableid());
                            active_memtables_.erase(
                                    active_memtables_.begin() +
                                    emptiest_index);

                            number_of_active_memtables_ -= 1;
                            number_of_immutable_memtables_ += 1;
                        }

                        atomic_memtable->mutex_.unlock();
                        atomic_memtable = nullptr;

                        smallest_size = UINT64_MAX;
                        emptiest_index = -1;
                        emptiest_memtable = nullptr;
                    }
                }

                for (auto imm : full_memtables) {
                    int thread_id =
                            EnvBGThread::bg_flush_memtable_thread_id_seq.fetch_add(
                                    1, std::memory_order_relaxed) %
                            bg_flush_memtable_threads_.size();
                    ScheduleFlushMemTableTask(thread_id, imm, 0, 0,
                                              options.rand_seed, false);
                }
                full_memtables.clear();

                if (atomic_memtable) {
                    range_lock_.Unlock();
                    break;
                }
                number_of_puts_wait_++;
                NOVA_LOG(rdmaio::DEBUG)
                    << fmt::format("db[{}]: Insert {} wait for pool",
                                   dbid_, key.ToString());
                Log(options_.info_log,
                    "Current memtable full; Make room waiting... tid-%lu\n",
                    options.thread_id);
                wait = true;
                memtable_available_signal_.Wait();
            }
        }

        if (wait) {
            NOVA_LOG(rdmaio::DEBUG)
                << fmt::format("db[{}]: Insert {} resume",
                               dbid_, key.ToString());
            Log(options_.info_log,
                "Make room; resuming... tid-%lu\n", options.thread_id);
        }


        NOVA_ASSERT(atomic_memtable);
        NOVA_ASSERT(!atomic_memtable->is_immutable_);
        NOVA_ASSERT(!atomic_memtable->is_flushed_);
        NOVA_ASSERT(atomic_memtable->memtable_);
        atomic_memtable->memtable_size_ += (key.size() + val.size());

        if (nova::NovaConfig::config->log_record_mode ==
            nova::NovaLogRecordMode::LOG_RDMA && !options.local_write) {
            // this memtable is selected. Replicate the log records first.
            // Increment the pending writes counter.
            atomic_memtable->number_of_pending_writes_ += 1;
            atomic_memtable->mutex_.unlock();
            GenerateLogRecord(options, last_sequence, key, val,
                              atomic_memtable->memtable_->memtableid());
            atomic_memtable->mutex_.lock();
            atomic_memtable->number_of_pending_writes_ -= 1;
        }

        atomic_memtable->memtable_->Add(last_sequence, ValueType::kTypeValue,
                                        key, val);
        atomic_memtable->nentries_ += 1;
        if (lookup_index_ != nullptr) {
            lookup_index_->Insert(key, options.hash,
                                  atomic_memtable->memtable_->memtableid());
        }
        uint32_t full_memtable_id = 0;
        if (atomic_memtable->number_of_pending_writes_ == 0) {
            if (atomic_memtable->memtable_size_ >
                options_.write_buffer_size ||
                atomic_memtable->is_immutable_) {
                atomic_memtable->is_immutable_ = true;
                full_memtable_id = atomic_memtable->memtable_->memtableid();
            }
        }
        atomic_memtable->mutex_.unlock();

        if (full_memtable_id != 0) {
            range_lock_.Lock();
            for (int i = 0; i < active_memtables_.size(); i++) {
                if (active_memtables_[i]->memtable_->memtableid() ==
                    full_memtable_id) {
                    atomic_memtable_index = i;

                    full_memtables.push_back(atomic_memtable->memtable_);
                    closed_memtable_log_files_.push_back(
                            atomic_memtable->memtable_->memtableid());
                    active_memtables_.erase(
                            active_memtables_.begin() + atomic_memtable_index);
                    number_of_active_memtables_ -= 1;
                    number_of_immutable_memtables_ += 1;
                    break;
                }
            }
            range_lock_.Unlock();
        }
        for (auto imm : full_memtables) {
            int thread_id =
                    EnvBGThread::bg_flush_memtable_thread_id_seq.fetch_add(
                            1, std::memory_order_relaxed) %
                    bg_flush_memtable_threads_.size();
            ScheduleFlushMemTableTask(thread_id, imm, 0, 0, options.rand_seed,
                                      false);
        }
        return Status::OK();
    }

    void DBImpl::GenerateLogRecord(const leveldb::WriteOptions &options,
                                   const std::vector<leveldb::LevelDBLogRecord> &log_records,
                                   uint32_t memtable_id) {
        if (nova::NovaConfig::config->log_record_mode ==
            nova::NovaLogRecordMode::LOG_RDMA && !options.local_write) {
            auto dc = reinterpret_cast<leveldb::StoCBlockClient *>(options.stoc_client);
            NOVA_ASSERT(dc);
            dc->set_dbid(dbid_);
            options.stoc_client->InitiateReplicateLogRecords(
                    nova::LogFileName(server_id_, dbid_, memtable_id),
                    options.thread_id, dbid_, memtable_id,
                    options.rdma_backing_mem, log_records,
                    options.replicate_log_record_states);
            dc->Wait();
        }
    }

    void DBImpl::GenerateLogRecord(const WriteOptions &options,
                                   SequenceNumber last_sequence,
                                   const Slice &key, const Slice &val,
                                   uint32_t memtable_id) {
        if (nova::NovaConfig::config->log_record_mode ==
            nova::NovaLogRecordMode::LOG_RDMA && !options.local_write) {
            auto dc = reinterpret_cast<leveldb::StoCBlockClient *>(options.stoc_client);
            NOVA_ASSERT(dc);
            dc->set_dbid(dbid_);
            LevelDBLogRecord log_record = {};
            log_record.sequence_number = last_sequence;
            log_record.key = key;
            log_record.value = val;
            NOVA_ASSERT(8 + key.size() + val.size() + 4 + 4 + 1 <=
                        options.rdma_backing_mem_size);
            options.stoc_client->InitiateReplicateLogRecords(
                    nova::LogFileName(server_id_, dbid_, memtable_id),
                    options.thread_id, dbid_, memtable_id,
                    options.rdma_backing_mem, {log_record},
                    options.replicate_log_record_states);
            dc->Wait();
        }
    }

    void DBImpl::QueryDBStats(leveldb::DBStats *db_stats) {
        Version *current = nullptr;
        uint32_t vid = 0;
        while (current == nullptr) {
            vid = versions_->current_version_id();
            NOVA_ASSERT(vid < MAX_LIVE_MEMTABLES) << vid;
            current = versions_->versions_[vid]->Ref();
        }
        NOVA_ASSERT(current->version_id() == vid);
        if (options_.enable_subranges && options_.enable_detailed_stats) {
            subrange_manager_->QueryDBStats(db_stats);
        }
        current->QueryStats(db_stats, options_.enable_detailed_stats);
        versions_->versions_[vid]->Unref(dbname_);
    }

    bool DBImpl::GetProperty(const Slice &property, std::string *value) {
        value->clear();

        MutexLock l(&mutex_);
        Slice in = property;
        Slice prefix("leveldb.");
        if (!in.starts_with(prefix)) return false;
        in.remove_prefix(prefix.size());

        if (in.starts_with("num-files-at-level")) {
            in.remove_prefix(strlen("num-files-at-level"));
            uint64_t level;
            bool ok = ConsumeDecimalNumber(&in, &level) && in.empty();
            if (!ok || level >= options_.level) {
                return false;
            } else {
                char buf[100];
                snprintf(buf, sizeof(buf), "%d",
                         versions_->NumLevelFiles(static_cast<int>(level)));
                *value = buf;
                return true;
            }
        } else if (in == "stats") {
            return true;
        } else if (in == "sstables") {
            *value = versions_->current()->DebugString();
            return true;
        } else if (in == "approximate-memory-usage") {
            return true;
        }

        return false;
    }

    void
    DBImpl::GetApproximateSizes(const Range *range, int n, uint64_t *sizes) {
        // TODO(opt): better implementation
        MutexLock l(&mutex_);
        Version *v = versions_->current();
        for (int i = 0; i < n; i++) {
            // Convert user_key into a corresponding internal key.
            InternalKey k1(range[i].lower, kMaxSequenceNumber,
                           kValueTypeForSeek);
            InternalKey k2(range[i].upper, kMaxSequenceNumber,
                           kValueTypeForSeek);
            uint64_t start = versions_->ApproximateOffsetOf(v, k1);
            uint64_t limit = versions_->ApproximateOffsetOf(v, k2);
            sizes[i] = (limit >= start ? limit - start : 0);
        }
    }

// Default implementations of convenience methods that subclasses of DB
// can call if they wish
    Status
    DB::Put(const WriteOptions &opt, const Slice &key, const Slice &value) {
        return WriteMemTablePool(opt, key, value);
    }

    Status DB::Delete(const WriteOptions &opt, const Slice &key) {
        return WriteMemTablePool(opt, key, Slice());
    }

    DB::~DB() = default;

    Status
    DB::Open(const Options &options, const std::string &dbname, DB **dbptr) {
        *dbptr = nullptr;
        DBImpl *impl = new DBImpl(options, dbname);
        impl->mutex_.Lock();
        impl->server_id_ = nova::NovaConfig::config->my_server_id;

        if (!options.debug) {
            std::string manifest_file_name = DescriptorFileName(dbname, 0);
            impl->manifest_file_ = new StoCWritableFileClient(options.env,
                                                              impl->options_, 0,
                                                              options.mem_manager,
                                                              options.stoc_client,
                                                              impl->dbname_, 0,
                                                              nova::NovaConfig::config->max_stoc_file_size,
                                                              &impl->rand_seed_,
                                                              manifest_file_name);
        }
        for (int i = 0; i < MAX_LIVE_MEMTABLES; i++) {
            impl->versions_->mid_table_mapping_[i]->nentries_ = 0;
        }
        if (options.memtable_type == MemTableType::kMemTablePool) {
            for (int i = 0; i < impl->min_memtables_; i++) {
                uint32_t memtable_id = impl->memtable_id_seq_.fetch_add(1);
                MemTable *new_table = new MemTable(impl->internal_comparator_,
                                                   memtable_id,
                                                   impl->db_profiler_);
                new_table->is_pinned_ = true;
                NOVA_ASSERT(memtable_id < MAX_LIVE_MEMTABLES);
                impl->versions_->mid_table_mapping_[memtable_id]->SetMemTable(
                        new_table);
                impl->active_memtables_.push_back(
                        impl->versions_->mid_table_mapping_[memtable_id]);
                NOVA_ASSERT(
                        options.memtable_pool->num_available_memtables_ >= 1);
                options.memtable_pool->num_available_memtables_ -= 1;

            }
            options.memtable_pool->range_cond_vars_[impl->dbid_] = &impl->memtable_available_signal_;
            impl->number_of_active_memtables_ = impl->min_memtables_;
        } else {
            impl->partitioned_active_memtables_.resize(
                    options.num_memtable_partitions);
            impl->partitioned_imms_.resize(options.num_memtables);

            for (int i = 0; i < impl->partitioned_imms_.size(); i++) {
                impl->partitioned_imms_[i] = 0;
            }
            uint32_t nslots = options.num_memtables /
                              options.num_memtable_partitions;
            uint32_t remainder =
                    options.num_memtables % options.num_memtable_partitions;
            uint32_t slot_id = 0;
            for (int i = 0; i < options.num_memtable_partitions; i++) {
                uint64_t memtable_id = impl->memtable_id_seq_.fetch_add(1);

                MemTable *table = new MemTable(impl->internal_comparator_,
                                               memtable_id,
                                               impl->db_profiler_);
                NOVA_ASSERT(memtable_id < MAX_LIVE_MEMTABLES);
                impl->versions_->mid_table_mapping_[memtable_id]->SetMemTable(
                        table);
                impl->partitioned_active_memtables_[i] = new MemTablePartition;
                impl->partitioned_active_memtables_[i]->memtable = table;
                impl->partitioned_active_memtables_[i]->partition_id = i;
                uint32_t slots = nslots;
                if (remainder > 0) {
                    slots += 1;
                    remainder--;
                }
                impl->partitioned_active_memtables_[i]->imm_slots.resize(slots);
                for (int j = 0; j < slots; j++) {
                    impl->partitioned_active_memtables_[i]->imm_slots[j] =
                            slot_id + j;
                    impl->partitioned_active_memtables_[i]->available_slots.push(
                            slot_id + j);
                }
                slot_id += slots;
            }
            NOVA_ASSERT(slot_id == options.num_memtables);
            slot_id = 0;
            for (int i = 0; i < options.num_memtable_partitions; i++) {
                for (int j = 0; j <
                                impl->partitioned_active_memtables_[i]->imm_slots.size(); j++) {
                    NOVA_ASSERT(slot_id ==
                                impl->partitioned_active_memtables_[i]->imm_slots[j]);
                    slot_id++;
                }
            }
            impl->number_of_active_memtables_ = impl->partitioned_active_memtables_.size();
        }

        impl->number_of_available_pinned_memtables_ = 0;
        impl->number_of_memtable_hits_ = 0;
        impl->number_of_gets_ = 0;
        impl->number_of_wait_due_to_contention_ = 0;
        impl->number_of_steals_ = 0;
        impl->number_of_immutable_memtables_ = 0;
        impl->processed_writes_ = 0;
        impl->number_of_puts_no_wait_ = 0;
        impl->number_of_puts_wait_ = 0;

        if (options.enable_subranges) {
            impl->subrange_manager_ = new SubRangeManager(impl->manifest_file_,
                                                          dbname,
                                                          impl->versions_,
                                                          impl->options_,
                                                          impl->user_comparator_,
                                                          &impl->partitioned_active_memtables_,
                                                          &impl->partitioned_imms_);
        }
        impl->mutex_.Unlock();
        *dbptr = impl;
        return Status::OK();
    }

    Snapshot::~Snapshot() = default;

    Status DestroyDB(const std::string &dbname, const Options &options) {
        Env *env = options.env;
        std::vector<std::string> filenames;
        Status result = env->GetChildren(dbname, &filenames);
        if (!result.ok()) {
            // Ignore error in case directory does not exist
            return Status::OK();
        }

        FileLock *lock;
        const std::string lockname = LockFileName(dbname);
        result = env->LockFile(lockname, &lock);
        if (result.ok()) {
            uint64_t number;
            FileType type;
            for (size_t i = 0; i < filenames.size(); i++) {
                if (ParseFileName(filenames[i], &number, &type) &&
                    type != kDBLockFile) {  // Lock file will be deleted at end
                    Status del = env->DeleteFile(dbname + "/" + filenames[i]);
                    if (result.ok() && !del.ok()) {
                        result = del;
                    }
                }
            }
            env->UnlockFile(lock);  // Ignore error since state is already gone
            env->DeleteFile(lockname);
            env->DeleteDir(
                    dbname);  // Ignore error in case dir contains other files
        }
        return result;
    }

}  // namespace leveldb<|MERGE_RESOLUTION|>--- conflicted
+++ resolved
@@ -315,17 +315,11 @@
             success += 1;
             it = compacted_tables_.erase(it);
         }
-<<<<<<< HEAD
         if (success) {
             NOVA_LOG(rdmaio::INFO)
                 << fmt::format("Delete files. Success:{} Failed:{}", success,
                                compacted_tables_.size());
         }
-=======
-        NOVA_LOG(rdmaio::INFO)
-            << fmt::format("Delete files. Success:{} Failed:{}", success,
-                           compacted_tables_.size());
->>>>>>> a5dcdb51
     }
 
     DBImpl::NovaCCRecoveryThread::NovaCCRecoveryThread(
@@ -516,15 +510,9 @@
 
         if (options_.enable_range_index && options_.enable_subranges) {
             auto new_srs = subrange_manager_->latest_subranges_.load();
-<<<<<<< HEAD
             range_index_manager_ = new RangeIndexManager(&scan_stats, versions_,
                                                          user_comparator_);
             RangeIndex *init = new RangeIndex(&scan_stats, 0,
-=======
-            range_index_manager_ = new RangeIndexManager(versions_,
-                                                         user_comparator_);
-            RangeIndex *init = new RangeIndex(0,
->>>>>>> a5dcdb51
                                               versions_->current_version_id());
             std::string last_key;
             int range_index_id = -1;
@@ -1199,11 +1187,7 @@
             if (!compacted_tables_.empty()) {
                 DeleteObsoleteVersions(bg_thread);
                 ObtainObsoleteFiles(bg_thread,
-<<<<<<< HEAD
                                     &files_to_delete, &server_pairs, 0);
-=======
-                                    &files_to_delete, &server_pairs);
->>>>>>> a5dcdb51
             }
             mutex_.Unlock();
 
@@ -1236,11 +1220,7 @@
             if (!compacted_tables_.empty()) {
                 DeleteObsoleteVersions(bg_thread);
                 ObtainObsoleteFiles(bg_thread,
-<<<<<<< HEAD
                                     &files_to_delete, &server_pairs, 0);
-=======
-                                    &files_to_delete, &server_pairs);
->>>>>>> a5dcdb51
             }
             if (!compacted_tables_.empty()) {
                 ScheduleFileDeletionTask(bg_thread->thread_id());
@@ -1374,7 +1354,6 @@
             std::vector<CompactionRequest *> requests;
             SubRanges *subs = nullptr;
             std::vector<CompactionState *> states;
-<<<<<<< HEAD
 
             sem_t completion_signal;
             std::vector<bool> cleaned;
@@ -1398,14 +1377,6 @@
                 compactions[i]->complete_signal_ = &completion_signal;
                 cleaned[i] = false;
             }
-
-=======
-            std::vector<std::string> files_to_delete;
-            std::unordered_map<uint32_t, std::vector<SSTableStoCFilePair>> server_pairs;
-            std::unordered_map<uint32_t, MemTableL0FilesEdit> edits;
-            ComputeCompactions(current, &compactions, &edit, &range_edit,
-                               &edits);
->>>>>>> a5dcdb51
             if (!compactions.empty()) {
                 if (subrange_manager_) {
                     subs = subrange_manager_->latest_subranges_;
@@ -1503,7 +1474,6 @@
                     }
                     // Wait for majors to complete.
                     for (int i = 0; i < compactions.size(); i++) {
-<<<<<<< HEAD
                         sem_wait(&completion_signal);
 
                         // Figure out which one completes.
@@ -1542,29 +1512,6 @@
                                                      compaction_req,
                                                      current->version_id_);
                             }
-=======
-                        if (selected_storages[i] ==
-                            nova::NovaConfig::config->my_server_id) {
-                            sem_wait(&compactions[i]->complete_signal_);
-                        } else {
-                            client->Wait();
-                        }
-                    }
-                    std::vector<const FileMetaData *> metafiles;
-                    for (int i = 0; i < reqs.size(); i++) {
-                        if (reqs[i] == 0) {
-                            NOVA_ASSERT(
-                                    selected_storages[i] ==
-                                    nova::NovaConfig::config->my_server_id);
-                            continue;
-                        }
-                        StoCResponse response;
-                        NOVA_ASSERT(
-                                client->IsDone(reqs[i], &response, nullptr));
-                        for (auto f : requests[i]->outputs) {
-                            states[i]->outputs.push_back(*f);
-                            metafiles.push_back(f);
->>>>>>> a5dcdb51
                         }
                     }
                     uint64_t input_size = 0;
@@ -1598,65 +1545,21 @@
             for (int i = 0; i < cleaned.size(); i++) {
                 NOVA_ASSERT(cleaned[i]);
             }
-<<<<<<< HEAD
             std::vector<std::string> files_to_delete;
             std::unordered_map<uint32_t, std::vector<SSTableStoCFilePair>> server_pairs;
-=======
-            for (auto state : states) {
-                InstallCompactionResults(state, &edit,
-                                         state->compaction->target_level());
-                if (state->compaction->level() == 0) {
-                    if (state->compaction->target_level() == 0) {
-                        std::vector<uint64_t> newids;
-                        for (int i = 0; i < state->outputs.size(); i++) {
-                            newids.push_back(state->outputs[i].number);
-                        }
-                        for (int i = 0;
-                             i < state->compaction->inputs_[0].size(); i++) {
-                            uint64_t oldid = state->compaction->inputs_[0][i]->number;
-                            range_edit.replace_l0_sstables[oldid] = newids;
-                        }
-                    } else {
-                        for (int i = 0;
-                             i < state->compaction->inputs_[0].size(); i++) {
-                            range_edit.removed_l0_sstables.push_back(
-                                    state->compaction->inputs_[0][i]->number);
-                        }
-                    }
-                }
-            }
-            NOVA_LOG(rdmaio::DEBUG) << edit.DebugString();
-            versions_->AppendChangesToManifest(&edit,
-                                               manifest_file_,
-                                               options_.manifest_stoc_id);
-            if (range_index_manager_) {
-                range_index_manager_->DeleteObsoleteVersions();
-            }
->>>>>>> a5dcdb51
             mutex_.Lock();
             DeleteObsoleteVersions(compaction_coordinator_thread_);
             ObtainObsoleteFiles(compaction_coordinator_thread_,
-<<<<<<< HEAD
                                 &files_to_delete, &server_pairs, 0);
             if (range_index_manager_) {
                 range_index_manager_->DeleteObsoleteVersions();
-=======
-                                &files_to_delete, &server_pairs);
-            if (range_index_manager_) {
-                range_index_manager_->AppendNewVersion(range_edit);
->>>>>>> a5dcdb51
             }
             if (!compacted_tables_.empty()) {
                 ScheduleFileDeletionTask(0);
             }
             mutex_.Unlock();
-<<<<<<< HEAD
             DeleteFiles(compaction_coordinator_thread_, files_to_delete,
                         server_pairs);
-=======
-            l0_stop_write_signal_.SignalAll();
-
->>>>>>> a5dcdb51
             for (auto c : compactions) {
                 delete c;
             }
