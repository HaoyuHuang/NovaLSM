--- conflicted
+++ resolved
@@ -1565,14 +1565,10 @@
 
                 AtomicMemTable *steal_table = steal_from_range->active_memtables_[memtable_index];
                 if (steal_table->mutex_.try_lock()) {
-<<<<<<< HEAD
                     if (steal_table->number_of_pending_writes_ == 0 &&
                         !steal_table->is_immutable_ &&
                         steal_table->memtable_->ApproximateMemoryUsage() >
                         0.5 * options_.write_buffer_size) {
-=======
-                    if (!steal_table->is_immutable_) {
->>>>>>> d0a8a3c3
                         number_of_steals_ += 1;
                         steal_table->is_immutable_ = true;
                         RDMA_LOG(rdmaio::DEBUG)
@@ -1589,12 +1585,8 @@
                         steal_from_range->number_of_immutable_memtables_ += 1;
 
                         steal_from_range->MaybeScheduleCompaction(
-<<<<<<< HEAD
                                 options.thread_id, steal_table->memtable_, 0, 0,
                                 options.rand_seed);
-=======
-                                steal_table->memtable_, options.rand_seed);
->>>>>>> d0a8a3c3
                         steal_success = true;
                     }
                     steal_table->mutex_.unlock();
@@ -1734,7 +1726,7 @@
         uint64_t last_sequence = versions_->last_sequence_.fetch_add(1);
         uint32_t rand_local_index = rand_r(options.rand_seed);
 
-        std::vector<AtomicMemTable *> full_memtables;
+        std::vector<MemTable *> full_memtables;
         AtomicMemTable *atomic_memtable = nullptr;
         bool wait = false;
         bool all_busy = true;
@@ -1783,13 +1775,9 @@
                      atomic_memtable->memtable_->ApproximateMemoryUsage() >
                      options_.write_buffer_size)) {
                     atomic_memtable->is_immutable_ = true;
-<<<<<<< HEAD
                     full_memtables.push_back(atomic_memtable->memtable_);
                     closed_log_files_.push_back(
                             atomic_memtable->memtable_->memtableid());
-=======
-                    full_memtables.push_back(atomic_memtable);
->>>>>>> d0a8a3c3
                     active_memtables_.erase(
                             active_memtables_.begin() + rand_local_index);
                     number_of_active_memtables_ -= 1;
@@ -1825,10 +1813,7 @@
                 rand_local_index =
                         (rand_local_index + 1) % active_memtables_.size();
                 atomic_memtable = active_memtables_[rand_local_index];
-<<<<<<< HEAD
                 RDMA_ASSERT(atomic_memtable);
-=======
->>>>>>> d0a8a3c3
 
                 atomic_memtable->mutex_.lock();
                 RDMA_ASSERT(atomic_memtable->memtable_);
@@ -1838,13 +1823,9 @@
                      atomic_memtable->memtable_->ApproximateMemoryUsage() >
                      options_.write_buffer_size)) {
                     atomic_memtable->is_immutable_ = true;
-<<<<<<< HEAD
                     full_memtables.push_back(atomic_memtable->memtable_);
                     closed_log_files_.push_back(
                             atomic_memtable->memtable_->memtableid());
-=======
-                    full_memtables.push_back(atomic_memtable);
->>>>>>> d0a8a3c3
                     active_memtables_.erase(
                             active_memtables_.begin() + rand_local_index);
                     atomic_memtable->mutex_.unlock();
@@ -1902,14 +1883,8 @@
                 atomic_memtable = &versions_->mid_table_mapping_[memtable_id];
                 versions_->mid_table_mapping_[memtable_id].SetMemTable(
                         new_table);
-<<<<<<< HEAD
                 atomic_memtable = &versions_->mid_table_mapping_[memtable_id];
                 active_memtables_.push_back(atomic_memtable);
-=======
-                active_memtables_.push_back(atomic_memtable);
-                range_lock_.Unlock();
-
->>>>>>> d0a8a3c3
                 atomic_memtable->mutex_.lock();
                 range_lock_.Unlock();
                 RDMA_LOG(rdmaio::DEBUG)
@@ -1930,13 +1905,9 @@
                          atomic_memtable->memtable_->ApproximateMemoryUsage() >
                          options_.write_buffer_size)) {
                         atomic_memtable->is_immutable_ = true;
-<<<<<<< HEAD
                         full_memtables.push_back(atomic_memtable->memtable_);
                         closed_log_files_.push_back(
                                 atomic_memtable->memtable_->memtableid());
-=======
-                        full_memtables.push_back(atomic_memtable);
->>>>>>> d0a8a3c3
                         active_memtables_.erase(
                                 active_memtables_.begin() + emptiest_index);
                         atomic_memtable->mutex_.unlock();
@@ -1948,13 +1919,9 @@
                 }
 
                 for (auto imm : full_memtables) {
-<<<<<<< HEAD
                     MaybeScheduleCompaction(options.thread_id, imm,
                                             0, 0,
                                             options.rand_seed);
-=======
-                    MaybeScheduleCompaction(imm->memtable_, options.rand_seed);
->>>>>>> d0a8a3c3
                 }
                 full_memtables.clear();
 
@@ -2017,12 +1984,8 @@
         atomic_memtable->mutex_.unlock();
 
         for (auto imm : full_memtables) {
-<<<<<<< HEAD
             MaybeScheduleCompaction(options.thread_id, imm, 0, 0,
                                     options.rand_seed);
-=======
-            MaybeScheduleCompaction(imm->memtable_, options.rand_seed);
->>>>>>> d0a8a3c3
         }
         return Status::OK();
     }
@@ -2126,8 +2089,6 @@
         *dbptr = nullptr;
         DBImpl *impl = new DBImpl(options, dbname);
         impl->mutex_.Lock();
-<<<<<<< HEAD
-
         if (nova::NovaCCConfig::cc_config->db_fragment.size() > 1) {
             for (int i = 0; i < impl->min_memtables_; i++) {
                 uint32_t memtable_id = impl->memtable_id_seq_.fetch_add(1);
@@ -2202,27 +2163,7 @@
             }
         }
 
-=======
-        for (int i = 0; i < impl->min_memtables_; i++) {
-            uint32_t memtable_id = impl->memtable_id_seq_.fetch_add(1);
-            MemTable *new_table = new MemTable(impl->internal_comparator_,
-                                               memtable_id,
-                                               impl->db_profiler_);
-            new_table->is_pinned_ = true;
-            RDMA_ASSERT(memtable_id < MAX_LIVE_MEMTABLES);
-            impl->versions_->mid_table_mapping_[memtable_id].SetMemTable(
-                    new_table);
-            impl->active_memtables_.push_back(
-                    &impl->versions_->mid_table_mapping_[memtable_id]);
-            RDMA_ASSERT(options.memtable_pool->num_available_memtables_ >= 1);
-            options.memtable_pool->num_available_memtables_ -= 1;
-
-        }
-
-        options.memtable_pool->range_cond_vars_[impl->dbid_] = &impl->memtable_available_signal_;
->>>>>>> d0a8a3c3
         impl->number_of_available_pinned_memtables_ = 0;
-
         impl->number_of_active_memtables_ = impl->min_memtables_;
         impl->number_of_memtable_hits_ = 0;
         impl->number_of_gets_ = 0;
