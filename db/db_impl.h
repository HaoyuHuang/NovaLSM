--- conflicted
+++ resolved
@@ -20,8 +20,8 @@
 #include "leveldb/db_profiler.h"
 #include "leveldb/cache.h"
 #include "ltc/stoc_file_client_impl.h"
-#include "ltc/source_migration.h"
-#include "ltc/destination_migration.h"
+//#include "ltc/source_migration.h"
+//#include "ltc/destination_migration.h"
 
 #include "db/dbformat.h"
 #include "leveldb/log_writer.h"
@@ -138,7 +138,6 @@
         char *lsmtree_meta_buf_ = nullptr;
         bool is_ready_to_process_request = false;
 
-<<<<<<< HEAD
         void CleanupLSMCompaction(CompactionState *state,
                                   VersionEdit &edit,
                                   RangeIndexVersionEdit &range_edit,
@@ -147,9 +146,6 @@
                                   uint32_t compacting_version_id);
 
         bool ComputeCompactions(Version *current,
-=======
-        void ComputeCompactions(Version *current,
->>>>>>> a5dcdb51
                                 std::vector<Compaction *> *compactions,
                                 VersionEdit *edit,
                                 RangeIndexVersionEdit *range_edit,
@@ -192,13 +188,8 @@
                 std::vector<uint32_t> *closed_memtable_log_files);
 
         friend class DB;
-        friend class SourceMigration;
-        friend class DestinationMigration;
-
-        friend class SourceMigration;
-
-        friend class DestinationMigration;
-
+//        friend class SourceMigration;
+//        friend class DestinationMigration;
         struct Writer;
 
         DBProfiler *db_profiler_ = nullptr;
