--- conflicted
+++ resolved
@@ -141,7 +141,6 @@
         void TwoLevelIterator::SkipToNextUserKey(const Slice &target) {
 
             NOVA_LOG(rdmaio::DEBUG) << fmt::format("Two level skip index {}",
-<<<<<<< HEAD
                                                    ExtractUserKey(
                                                            target).ToString());
             index_iter_.SkipToNextUserKey(target);
@@ -149,15 +148,6 @@
             NOVA_LOG(rdmaio::DEBUG) << fmt::format("Two level skip data {}",
                                                    ExtractUserKey(
                                                            target).ToString());
-=======
-                                                  ExtractUserKey(
-                                                          target).ToString());
-            index_iter_.SkipToNextUserKey(target);
-            bool new_data_block = InitDataBlock(nullptr);
-            NOVA_LOG(rdmaio::DEBUG) << fmt::format("Two level skip data {}",
-                                                  ExtractUserKey(
-                                                          target).ToString());
->>>>>>> a5dcdb51
             if (data_iter_.iter() != nullptr)
                 data_iter_.SkipToNextUserKey(target);
             if (merging_) {
